// Copyright (C) 2011, 2012 PISM Authors
//
// This file is part of PISM.
//
// PISM is free software; you can redistribute it and/or modify it under the
// terms of the GNU General Public License as published by the Free Software
// Foundation; either version 2 of the License, or (at your option) any later
// version.
//
// PISM is distributed in the hope that it will be useful, but WITHOUT ANY
// WARRANTY; without even the implied warranty of MERCHANTABILITY or FITNESS
// FOR A PARTICULAR PURPOSE.  See the GNU General Public License for more
// details.
//
// You should have received a copy of the GNU General Public License
// along with PISM; if not, write to the Free Software
// Foundation, Inc., 51 Franklin St, Fifth Floor, Boston, MA  02110-1301  USA

#include "PAConstantPIK.hh"
#include "PISMVars.hh"
#include "IceGrid.hh"

PetscErrorCode PAConstantPIK::mean_precip(IceModelVec2S &result) {
  PetscErrorCode ierr;
  ierr = precipitation.copy_to(result); CHKERRQ(ierr);
  return 0;
}

PetscErrorCode PAConstantPIK::mean_annual_temp(IceModelVec2S &result) {
  PetscErrorCode ierr;

  string temp_history = "read from " + input_file + "\n";

  ierr = temperature.copy_to(result); CHKERRQ(ierr);
  ierr = result.set_attr("history", temp_history);
  return 0;
}

PetscErrorCode PAConstantPIK::begin_pointwise_access() {
  PetscErrorCode ierr;
  ierr = temperature.begin_access(); CHKERRQ(ierr);
  return 0;
}

PetscErrorCode PAConstantPIK::end_pointwise_access() {
  PetscErrorCode ierr;
  ierr = temperature.end_access(); CHKERRQ(ierr);
  return 0;
}

PetscErrorCode PAConstantPIK::temp_time_series(int i, int j, int N,
					    PetscReal */*ts*/, PetscReal *values) {
  for (PetscInt k = 0; k < N; k++)
    values[k] = temperature(i,j);
  return 0;
}

PetscErrorCode PAConstantPIK::temp_snapshot(IceModelVec2S &result) {
  PetscErrorCode ierr;

  ierr = mean_annual_temp(result); CHKERRQ(ierr);

  return 0;
}

<<<<<<< HEAD
void PAConstantPIK::add_vars_to_output(string keyword, set<string> &result) {
  result.insert("precipitation");
  result.insert("temp_ma");
=======
void PAConstantPIK::add_vars_to_output(string keyword, map<string,NCSpatialVariable> &result) {
  result["precip"] = precip.get_metadata();
  result["temp_ma"] = temperature.get_metadata();
>>>>>>> 09f904a0
  
  if (keyword == "big") {
    result["airtemp"] = airtemp_var;
  }
}

PetscErrorCode PAConstantPIK::define_variables(set<string> vars, const PIO &nc,
                                            PISM_IO_Type nctype) {
  PetscErrorCode ierr;

  if (set_contains(vars, "airtemp")) {
    ierr = airtemp_var.define(nc, nctype, false); CHKERRQ(ierr);
  }

  if (set_contains(vars, "precipitation")) {
    ierr = precipitation.define(nc, nctype); CHKERRQ(ierr);
  }

  if (set_contains(vars, "temp_ma")) {
    ierr = temperature.define(nc, nctype); CHKERRQ(ierr);
  }

  return 0;
}

PetscErrorCode PAConstantPIK::write_variables(set<string> vars, string filename) {
  PetscErrorCode ierr;

  if (set_contains(vars, "airtemp")) {
    IceModelVec2S airtemp;
    ierr = airtemp.create(grid, "airtemp", false); CHKERRQ(ierr);
    ierr = airtemp.set_metadata(airtemp_var, 0); CHKERRQ(ierr);

    ierr = temp_snapshot(airtemp); CHKERRQ(ierr);

    ierr = airtemp.write(filename.c_str()); CHKERRQ(ierr);
  }

  if (set_contains(vars, "precipitation")) {
    ierr = precipitation.write(filename.c_str()); CHKERRQ(ierr);
  }

  if (set_contains(vars, "temp_ma")) {
    ierr = temperature.write(filename.c_str()); CHKERRQ(ierr);
  }

  return 0;
}



PetscErrorCode PAConstantPIK::init(PISMVars &vars) {
  PetscErrorCode ierr;
  bool regrid = false;
  int start = -1;

  ierr = verbPrintf(2, grid.com,
     "* Initializing the constant-in-time atmosphere model PAConstantPIK.\n"
     "  It reads a precipitation field directly from the file and holds it constant.\n"
     "  Near-surface air temperature is parameterized as in Martin et al. 2011, Eqn. 2.0.2.\n"); CHKERRQ(ierr);

  // allocate IceModelVecs for storing temperature and precipitation fields:

  // create mean annual ice equivalent precipitation rate (before separating
  // rain, and before melt, etc. in PISMSurfaceModel)
  ierr = precipitation.create(grid, "precipitation", false); CHKERRQ(ierr);
  ierr = precipitation.set_attrs("climate_state", 
                          "mean annual ice-equivalent precipitation rate",
                          "m s-1",
                          ""); CHKERRQ(ierr); // no CF standard_name ??
  ierr = precipitation.set_glaciological_units("m year-1"); CHKERRQ(ierr);
  precipitation.write_in_glaciological_units = true;
  precipitation.time_independent = true;

  ierr = temperature.create(grid, "temp_ma", false); CHKERRQ(ierr); // FIXME! choose the right name
  ierr = temperature.set_attrs("climate_state",
                               "mean annual near-surface (2 m) air temperature",
                               "K",
                               ""); CHKERRQ(ierr);
  temperature.time_independent = true;
  
  // find PISM input file to read data from:

  ierr = find_pism_input(input_file, regrid, start); CHKERRQ(ierr);

  // read snow precipitation rate and temperatures from file
  ierr = verbPrintf(2, grid.com, 
		    "    reading mean annual ice-equivalent precipitation rate 'precipitation'\n"
		    "    from %s ... \n",
		    input_file.c_str()); CHKERRQ(ierr); 
  if (regrid) {
    ierr = precipitation.regrid(input_file.c_str(), true); CHKERRQ(ierr); // fails if not found!
  } else {
    ierr = precipitation.read(input_file.c_str(), start); CHKERRQ(ierr); // fails if not found!
  }

  usurf = dynamic_cast<IceModelVec2S*>(vars.get("surface_altitude"));
  if (usurf == NULL) SETERRQ(grid.com, 1, "surface_altitude is not available");

  lat = dynamic_cast<IceModelVec2S*>(vars.get("latitude"));
  if (lat == NULL) SETERRQ(grid.com, 1, "latitude is not available");

  airtemp_var.init_2d("airtemp", grid);
  airtemp_var.set_string("pism_intent", "diagnostic");
  airtemp_var.set_string("long_name",
                         "snapshot of the near-surface air temperature");
  ierr = airtemp_var.set_units("K"); CHKERRQ(ierr);

  return 0;
}

PetscErrorCode PAConstantPIK::update(PetscReal, PetscReal) {
  PetscErrorCode ierr;

  // Compute near-surface air temperature using a latitude- and
  // elevation-dependent parameterization:

  ierr = temperature.begin_access();   CHKERRQ(ierr);
  ierr = usurf->begin_access();   CHKERRQ(ierr);
  ierr = lat->begin_access(); CHKERRQ(ierr);
  for (PetscInt i=grid.xs; i<grid.xs+grid.xm; ++i) {
    for (PetscInt j=grid.ys; j<grid.ys+grid.ym; ++j) {

      temperature(i, j) = 273.15 + 30 - 0.0075 * (*usurf)(i,j) - 0.68775 * (*lat)(i,j)*(-1.0) ;

    }
  }
  ierr = usurf->end_access();   CHKERRQ(ierr);
  ierr = lat->end_access(); CHKERRQ(ierr);
  ierr = temperature.end_access();   CHKERRQ(ierr);

  return 0;
}
<|MERGE_RESOLUTION|>--- conflicted
+++ resolved
@@ -63,15 +63,9 @@
   return 0;
 }
 
-<<<<<<< HEAD
-void PAConstantPIK::add_vars_to_output(string keyword, set<string> &result) {
-  result.insert("precipitation");
-  result.insert("temp_ma");
-=======
 void PAConstantPIK::add_vars_to_output(string keyword, map<string,NCSpatialVariable> &result) {
-  result["precip"] = precip.get_metadata();
+  result["precipitation"] = precipitation.get_metadata();
   result["temp_ma"] = temperature.get_metadata();
->>>>>>> 09f904a0
   
   if (keyword == "big") {
     result["airtemp"] = airtemp_var;
