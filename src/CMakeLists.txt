--- conflicted
+++ resolved
@@ -1,10 +1,7 @@
-<<<<<<< HEAD
-=======
 add_definitions(
   "-DPISM_REVISION=\"${Pism_REVISION_TAG}\""
   "-DPISM_DEFAULT_CONFIG_FILE=\"${Pism_DEFAULT_CONFIG_FILE}\"")
 
->>>>>>> 704093b9
 # Create a link from build/pism to src so that PISM can use #include "pism/..." in its
 # source files. This way other code using PISM needs to add only *one* directory to the
 # compiler search path. See #166.
@@ -21,106 +18,6 @@
 #   PATTERN "*.h")
 
 include_directories (${CMAKE_BINARY_DIR})
-<<<<<<< HEAD
-
-# Computation grid, I/O, profiling, PISM "component" interface, miscellaneous
-# utility functions and classes plus the "enthalpy converter" (which is used
-# all over the place).
-set(PISM_PARALLEL_IO_FLAGS "")
-
-# Create a list of files making up libpismutil so that we can add to it later:
-set(PISMUTIL_SRC
-  util/ColumnInterpolation.cc
-  util/Context.cc
-  util/EnthalpyConverter.cc
-  util/FETools.cc
-  util/IceGrid.cc
-  util/Logger.cc
-  util/Mask.cc
-  util/MaxTimestep.cc
-  util/Component.cc
-  util/Config.cc
-  util/ConfigInterface.cc
-  util/Diagnostic.cc
-  util/Time.cc
-  util/Time_Calendar.cc
-  util/Units.cc
-  util/Vars.cc
-  util/Profiling.cc
-  util/TerminationReason.cc
-  util/Timeseries.cc
-  util/VariableMetadata.cc
-  util/error_handling.cc
-  util/iceModelVec.cc
-  util/iceModelVec2.cc
-  util/iceModelVec2T.cc
-  util/iceModelVec2V.cc
-  util/iceModelVec3.cc
-  util/iceModelVec3Custom.cc
-  util/interpolation.cc
-  util/io/LocalInterpCtx.cc
-  util/io/PIO.cc
-  util/io/NC3File.cc
-  util/io/NC4File.cc
-  util/io/NCFile.cc
-  util/io/io_helpers.cc
-  util/node_types.cc
-  util/options.cc
-  util/petscwrappers/DM.cc
-  util/petscwrappers/IS.cc
-  util/petscwrappers/KSP.cc
-  util/petscwrappers/Mat.cc
-  util/petscwrappers/PetscInitializer.cc
-  util/petscwrappers/SNES.cc
-  util/petscwrappers/Tao.cc
-  util/petscwrappers/Vec.cc
-  util/petscwrappers/VecScatter.cc
-  util/petscwrappers/Viewer.cc
-  util/pism_const.cc
-  util/pism_default_config.cc
-  util/pism_options.cc
-  util/pism_revision.cc
-  util/pism_utilities.cc
-  util/projection.cc
-  )
-
-# PISM Revision string
-set_source_files_properties (util/pism_revision.cc
-  PROPERTIES COMPILE_FLAGS -DPISM_REVISION='\"${Pism_REVISION_TAG}\"')
-
-if(Pism_USE_JANSSON)
-  list(APPEND PISMUTIL_SRC util/ConfigJSON.cc)
-endif()
-
-# Check if NetCDF-4 parallel I/O is enabled. If so, set compiler flags and add a source code file.
-if (Pism_USE_PARALLEL_NETCDF4)
-  set(PISM_PARALLEL_IO_FLAGS "${PISM_PARALLEL_IO_FLAGS} -DPISM_USE_PARALLEL_NETCDF4=1")
-  list(APPEND PISMUTIL_SRC util/io/NC4_Par.cc)
-else()
-  set(PISM_PARALLEL_IO_FLAGS "${PISM_PARALLEL_IO_FLAGS} -DPISM_USE_PARALLEL_NETCDF4=0")
-endif()
-
-# Check if PnetCDF parallel I/O is enabled. If so, set compiler flags and add a source code file.
-if (Pism_USE_PNETCDF)
-  set(PISM_PARALLEL_IO_FLAGS "${PISM_PARALLEL_IO_FLAGS} -DPISM_USE_PNETCDF=1")
-  list(APPEND PISMUTIL_SRC util/io/PNCFile.cc)
-else()
-  set(PISM_PARALLEL_IO_FLAGS "${PISM_PARALLEL_IO_FLAGS} -DPISM_USE_PNETCDF=0")
-endif()
-
-# The list of headers included in PIO.cc depends on parallel I/O settings.
-# These flags determine which headers are included.
-set_source_files_properties (util/io/PIO.cc
-  PROPERTIES COMPILE_FLAGS ${PISM_PARALLEL_IO_FLAGS})
-
-add_library (pismutil OBJECT ${PISMUTIL_SRC})
-
-add_custom_target (touch_pism_revision
-  COMMAND ${CMAKE_COMMAND} -E touch pism_revision.cc
-  WORKING_DIRECTORY ${CMAKE_CURRENT_SOURCE_DIR}/util
-  VERBATIM)
-=======
->>>>>>> 704093b9
 
 # This library contains PISM code implementing the ice-sheet model itself
 # (using other PISM libraries and a good deal of non-trivial code).
