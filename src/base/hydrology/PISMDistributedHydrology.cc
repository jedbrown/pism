--- conflicted
+++ resolved
@@ -24,719 +24,6 @@
 #include "PISMStressBalance.hh"
 
 
-<<<<<<< HEAD
-=======
-/************************************/
-/******** PISMRoutingHydrology ********/
-/************************************/
-
-PISMRoutingHydrology::PISMRoutingHydrology(IceGrid &g, const NCConfigVariable &conf)
-    : PISMHydrology(g, conf)
-{
-  stripwidth = config.get("hydrology_null_strip_width");
-  if (allocate() != 0) {
-    PetscPrintf(grid.com, "PISM ERROR: memory allocation failed in PISMRoutingHydrology constructor.\n");
-    PISMEnd();
-  }
-}
-
-
-PetscErrorCode PISMRoutingHydrology::allocate() {
-  PetscErrorCode ierr;
-
-  // model state variables; need ghosts
-  ierr = W.create(grid, "bwat", true, 1); CHKERRQ(ierr);
-  ierr = W.set_attrs("model_state",
-                     "thickness of subglacial water layer",
-                     "m", ""); CHKERRQ(ierr);
-  ierr = W.set_attr("valid_min", 0.0); CHKERRQ(ierr);
-
-  // auxiliary variables which NEED ghosts
-  ierr = Wstag.create(grid, "W_staggered", true, 1); CHKERRQ(ierr);
-  ierr = Wstag.set_attrs("internal",
-                     "cell face-centered (staggered) values of water layer thickness",
-                     "m", ""); CHKERRQ(ierr);
-  ierr = Wstag.set_attr("valid_min", 0.0); CHKERRQ(ierr);
-  ierr = Kstag.create(grid, "K_staggered", true, 1); CHKERRQ(ierr);
-  ierr = Kstag.set_attrs("internal",
-                     "cell face-centered (staggered) values of nonlinear conductivity",
-                     "", ""); CHKERRQ(ierr);
-  ierr = Kstag.set_attr("valid_min", 0.0); CHKERRQ(ierr);
-  ierr = Qstag.create(grid, "advection_flux", true, 1); CHKERRQ(ierr);
-  ierr = Qstag.set_attrs("internal",
-                     "cell face-centered (staggered) components of advective subglacial water flux",
-                     "m2 s-1", ""); CHKERRQ(ierr);
-  ierr = R.create(grid, "potential_workspace", true, 1); CHKERRQ(ierr); // box stencil used
-  ierr = R.set_attrs("internal",
-                      "work space for modeled subglacial water hydraulic potential",
-                      "Pa", ""); CHKERRQ(ierr);
-
-  // auxiliary variables which do not need ghosts
-  ierr = Pover.create(grid, "overburden_pressure_internal", false); CHKERRQ(ierr);
-  ierr = Pover.set_attrs("internal",
-                     "overburden pressure",
-                     "Pa", ""); CHKERRQ(ierr);
-  ierr = Pover.set_attr("valid_min", 0.0); CHKERRQ(ierr);
-  ierr = V.create(grid, "water_velocity", false); CHKERRQ(ierr);
-  ierr = V.set_attrs("internal",
-                     "cell face-centered (staggered) components of water velocity in subglacial water layer",
-                     "m s-1", ""); CHKERRQ(ierr);
-
-  // temporaries during update; do not need ghosts
-  ierr = Wnew.create(grid, "Wnew_internal", false); CHKERRQ(ierr);
-  ierr = Wnew.set_attrs("internal",
-                     "new thickness of subglacial water layer during update",
-                     "m", ""); CHKERRQ(ierr);
-  ierr = Wnew.set_attr("valid_min", 0.0); CHKERRQ(ierr);
-
-  return 0;
-}
-
-
-PetscErrorCode PISMRoutingHydrology::init(PISMVars &vars) {
-  PetscErrorCode ierr;
-  ierr = verbPrintf(2, grid.com,
-    "* Initializing the routing subglacial hydrology model ...\n"); CHKERRQ(ierr);
-  // initialize water layer thickness from the context if present,
-  //   otherwise from -i or -boot_file, otherwise with constant value
-  bool i, bootstrap, stripset;
-  ierr = PetscOptionsBegin(grid.com, "",
-            "Options controlling the 'routing' subglacial hydrology model", ""); CHKERRQ(ierr);
-  {
-    ierr = PISMOptionsIsSet("-i", "PISM input file", i); CHKERRQ(ierr);
-    ierr = PISMOptionsIsSet("-boot_file", "PISM bootstrapping file",
-                            bootstrap); CHKERRQ(ierr);
-    ierr = PISMOptionsReal("-hydrology_null_strip",
-                           "set the width, in km, of the strip around the edge of the computational domain in which hydrology is inactivated",
-                           stripwidth,stripset); CHKERRQ(ierr);
-    if (stripset) stripwidth *= 1.0e3;
-  }
-  ierr = PetscOptionsEnd(); CHKERRQ(ierr);
-  // does not produce confusing messages in derived classes:
-  ierr = init_actions(vars,i,bootstrap); CHKERRQ(ierr);
-  return 0;
-}
-
-
-PetscErrorCode PISMRoutingHydrology::init_actions(PISMVars &vars, bool i_set, bool bootstrap_set) {
-  PetscErrorCode ierr;
-
-  ierr = PISMHydrology::init(vars); CHKERRQ(ierr);
-
-  IceModelVec2S *W_input = dynamic_cast<IceModelVec2S*>(vars.get("bwat"));
-  if (W_input != NULL) { // a variable called "bwat" is already in context
-    ierr = W.copy_from(*W_input); CHKERRQ(ierr);
-  } else if (i_set || bootstrap_set) {
-    string filename;
-    int start;
-    ierr = find_pism_input(filename, bootstrap_set, start); CHKERRQ(ierr);
-    if (i_set) {
-      ierr = W.read(filename, start); CHKERRQ(ierr);
-    } else {
-      ierr = W.regrid(filename,
-                      config.get("bootstrapping_bwat_value_no_var")); CHKERRQ(ierr);
-    }
-  } else {
-    ierr = W.set(config.get("bootstrapping_bwat_value_no_var")); CHKERRQ(ierr);
-  }
-
-  // whether or not we could initialize from file, we could be asked to regrid from file
-  ierr = regrid(W); CHKERRQ(ierr);
-
-  // add bwat to the variables in the context if it is not already there
-  if (vars.get("bwat") == NULL) {
-    ierr = vars.add(W); CHKERRQ(ierr);
-  }
-  return 0;
-}
-
-
-void PISMRoutingHydrology::add_vars_to_output(string /*keyword*/, set<string> &result) {
-  result.insert("bwat");
-}
-
-
-PetscErrorCode PISMRoutingHydrology::define_variables(set<string> vars, const PIO &nc,
-                                                 PISM_IO_Type nctype) {
-  PetscErrorCode ierr;
-  if (set_contains(vars, "bwat")) {
-    ierr = W.define(nc, nctype); CHKERRQ(ierr);
-  }
-  return 0;
-}
-
-
-PetscErrorCode PISMRoutingHydrology::write_variables(set<string> vars, const PIO &nc) {
-  PetscErrorCode ierr;
-  if (set_contains(vars, "bwat")) {
-    ierr = W.write(nc); CHKERRQ(ierr);
-  }
-  return 0;
-}
-
-
-void PISMRoutingHydrology::get_diagnostics(map<string, PISMDiagnostic*> &dict,
-                                           map<string, PISMTSDiagnostic*> &ts_dict) {
-  PISMHydrology::get_diagnostics(dict, ts_dict);
-  dict["bwatvel"] = new PISMRoutingHydrology_bwatvel(this, grid, *variables);
-}
-
-
-//! Check W >= 0 and fails with message if not satisfied.
-PetscErrorCode PISMRoutingHydrology::check_W_nonnegative() {
-  PetscErrorCode ierr;
-  ierr = W.begin_access(); CHKERRQ(ierr);
-  for (PetscInt i=grid.xs; i<grid.xs+grid.xm; ++i) {
-    for (PetscInt j=grid.ys; j<grid.ys+grid.ym; ++j) {
-      if (W(i,j) < 0.0) {
-        PetscPrintf(grid.com,
-           "PISM ERROR: disallowed negative subglacial water layer thickness (bwat)\n"
-           "    W(i,j) = %.6f m at (i,j)=(%d,%d)\n"
-           "ENDING ... \n\n", W(i,j),i,j);
-        PISMEnd();
-      }
-    }
-  }
-  ierr = W.end_access(); CHKERRQ(ierr);
-  return 0;
-}
-
-
-PetscErrorCode PISMRoutingHydrology::boundary_mass_changes_with_null(
-            IceModelVec2S &myWnew,
-            PetscReal &icefreelost, PetscReal &oceanlost,
-            PetscReal &negativegain, PetscReal &nullstriplost) {
-
-  PetscErrorCode ierr;
-
-  ierr = PISMHydrology::boundary_mass_changes(myWnew,
-            icefreelost,oceanlost,negativegain); CHKERRQ(ierr);
-  if (stripwidth <= 0.0)  return 0;
-
-  PetscReal fresh_water_density = config.get("fresh_water_density");
-  PetscReal my_nullstriplost = 0.0;
-
-  ierr = myWnew.begin_access(); CHKERRQ(ierr);
-  ierr = cellarea->begin_access(); CHKERRQ(ierr);
-  for (PetscInt i=grid.xs; i<grid.xs+grid.xm; ++i) {
-    for (PetscInt j=grid.ys; j<grid.ys+grid.ym; ++j) {
-      const PetscReal dmassdz = (*cellarea)(i,j) * fresh_water_density; // kg m-1
-      if (in_null_strip(i,j)) {
-        my_nullstriplost += Wnew(i,j) * dmassdz;
-        Wnew(i,j) = 0.0;
-      }
-    }
-  }
-  ierr = myWnew.end_access(); CHKERRQ(ierr);
-  ierr = cellarea->end_access(); CHKERRQ(ierr);
-
-  ierr = PISMGlobalSum(&my_nullstriplost, &nullstriplost, grid.com); CHKERRQ(ierr);
-  ierr = verbPrintf(4, grid.com,
-    "     null strip loss = %.3e kg\n",nullstriplost); CHKERRQ(ierr);
-  return 0;
-}
-
-
-//! Copies the W variable, the modeled water layer thickness.
-PetscErrorCode PISMRoutingHydrology::subglacial_water_thickness(IceModelVec2S &result) {
-  PetscErrorCode ierr = W.copy_to(result); CHKERRQ(ierr);
-  return 0;
-}
-
-
-//! Computes pressure diagnostically as fixed fraction of overburden.
-/*!
-Here
-  \f[ P = \lambda P_o = \lambda (\rho_i g H) \f]
-where \f$\lambda\f$=hydrology_pressure_fraction and \f$P_o\f$ is the overburden pressure.
- */
-PetscErrorCode PISMRoutingHydrology::subglacial_water_pressure(IceModelVec2S &result) {
-  PetscErrorCode ierr;
-  ierr = overburden_pressure(result); CHKERRQ(ierr);
-  ierr = result.scale(config.get("hydrology_pressure_fraction")); CHKERRQ(ierr);
-  return 0;
-}
-
-
-//! Get the hydraulic potential from bedrock topography and current state variables.
-/*!
-Computes \f$\psi = P + \rho_w g (b + W)\f$ except where floating, where \f$\psi = P_o\f$.
-Calls subglacial_water_pressure() method to get water pressure.
- */
-PetscErrorCode PISMRoutingHydrology::subglacial_hydraulic_potential(IceModelVec2S &result) {
-  PetscErrorCode ierr;
-
-  const PetscReal
-    rg = config.get("fresh_water_density") * config.get("standard_gravity");
-  ierr = subglacial_water_pressure(result); CHKERRQ(ierr);
-  ierr = result.add(rg, (*bed)); CHKERRQ(ierr); // result  <-- P + rhow g b
-  ierr = result.add(rg, W); CHKERRQ(ierr);      // result  <-- result + rhow g (b + W)
-
-  // now mask: psi = P_o if ocean
-  MaskQuery M(*mask);
-  ierr = overburden_pressure(Pover); CHKERRQ(ierr);
-  ierr = Pover.begin_access(); CHKERRQ(ierr);
-  ierr = mask->begin_access(); CHKERRQ(ierr);
-  ierr = result.begin_access(); CHKERRQ(ierr);
-  for (PetscInt   i = grid.xs; i < grid.xs+grid.xm; ++i) {
-    for (PetscInt j = grid.ys; j < grid.ys+grid.ym; ++j) {
-      if (M.ocean(i,j))
-        result(i,j) = Pover(i,j);
-    }
-  }
-  ierr = Pover.end_access(); CHKERRQ(ierr);
-  ierr = mask->end_access(); CHKERRQ(ierr);
-  ierr = result.end_access(); CHKERRQ(ierr);
-  return 0;
-}
-
-
-//! Average the regular grid water thickness to values at the center of cell edges.
-PetscErrorCode PISMRoutingHydrology::water_thickness_staggered(IceModelVec2Stag &result) {
-  PetscErrorCode ierr;
-
-  ierr = W.begin_access(); CHKERRQ(ierr);
-  ierr = result.begin_access(); CHKERRQ(ierr);
-  for (PetscInt   i = grid.xs; i < grid.xs+grid.xm; ++i) {
-    for (PetscInt j = grid.ys; j < grid.ys+grid.ym; ++j) {
-      result(i,j,0) = 0.5 * (W(i,j) + W(i+1,j  ));
-      result(i,j,1) = 0.5 * (W(i,j) + W(i  ,j+1));
-    }
-  }
-  ierr = W.end_access(); CHKERRQ(ierr);
-  ierr = result.end_access(); CHKERRQ(ierr);
-  return 0;
-}
-
-
-//! Compute the nonlinear conductivity at the center of cell edges.
-/*!
-Computes
-    \f[ K = K(W,\nabla P, \nabla b) = k W^{\alpha-1} |\nabla(P+\rho_w g b)|^{\beta-2} \f]
-on the staggered grid.  We denote \f$R = P+\rho_w g b\f$ internally.  The quantity
-    \f[ \Pi = |\nabla(P+\rho_w g b)|^2 = |\nabla R|^2 \f]
-is computed on a staggered grid by a [\ref Mahaffy] -like scheme.  This requires
-\f$R\f$ to be defined on a box stencil of width 1.
-
-Also computes the maximum over all staggered points of \f$ K W \f$.
- */
-PetscErrorCode PISMRoutingHydrology::conductivity_staggered(
-                       IceModelVec2Stag &result, PetscReal &maxKW) {
-  PetscErrorCode ierr;
-  const PetscReal
-    k     = config.get("hydrology_hydraulic_conductivity"),
-    alpha = config.get("hydrology_thickness_power_in_flux"),
-    beta  = config.get("hydrology_potential_gradient_power_in_flux"),
-    rg    = config.get("standard_gravity") * config.get("fresh_water_density");
-  if (alpha < 1.0) {
-    PetscPrintf(grid.com,
-           "PISM ERROR: alpha = %f < 1 which is not allowed\n"
-           "ENDING ... \n\n", alpha);
-    PISMEnd();
-  }
-
-  if (beta == 2.0) {
-    ierr = verbPrintf(4, grid.com,
-      "    in PISMRoutingHydrology::conductivity_staggered(): "
-      "beta == 2.0 exactly; simplifying calculation\n"); CHKERRQ(ierr);
-  } else {
-    // general case where beta is used; put norm of square gradient temporarily
-    //   in result
-    ierr = subglacial_water_pressure(R); CHKERRQ(ierr);  // yes, it updates ghosts
-    ierr = R.add(rg, (*bed)); CHKERRQ(ierr); // R  <-- P + rhow g b
-    ierr = R.update_ghosts(); CHKERRQ(ierr);
-
-    PetscReal dRdx, dRdy;
-    ierr = R.begin_access(); CHKERRQ(ierr);
-    ierr = result.begin_access(); CHKERRQ(ierr);
-    for (PetscInt   i = grid.xs; i < grid.xs+grid.xm; ++i) {
-      for (PetscInt j = grid.ys; j < grid.ys+grid.ym; ++j) {
-        dRdx = ( R(i+1,j) - R(i,j) ) / grid.dx;
-        dRdy = ( R(i+1,j+1) + R(i,j+1) - R(i+1,j-1) - R(i,j-1) ) / (4.0 * grid.dy);
-        result(i,j,0) = dRdx * dRdx + dRdy * dRdy;
-        dRdx = ( R(i+1,j+1) + R(i+1,j) - R(i-1,j+1) - R(i-1,j) ) / (4.0 * grid.dx);
-        dRdy = ( R(i,j+1) - R(i,j) ) / grid.dy;
-        result(i,j,1) = dRdx * dRdx + dRdy * dRdy;
-      }
-    }
-    ierr = R.end_access(); CHKERRQ(ierr);
-    ierr = result.end_access(); CHKERRQ(ierr);
-  }
-
-  PetscReal mymaxKW = 0.0;
-  ierr = R.begin_access(); CHKERRQ(ierr);
-  ierr = Wstag.begin_access(); CHKERRQ(ierr);
-  ierr = result.begin_access(); CHKERRQ(ierr);
-  for (PetscInt   i = grid.xs; i < grid.xs+grid.xm; ++i) {
-    for (PetscInt j = grid.ys; j < grid.ys+grid.ym; ++j) {
-      for (PetscInt o = 0; o < 2; ++o) {
-        if (beta == 2.0)
-          result(i,j,o) = k * pow(Wstag(i,j,o),alpha-1.0);
-        else {
-          if ((result(i,j,o) <= 0.0) && (beta < 2.0)) {
-            result(i,j,o) = 1000.0 * k;  // FIXME: ad hoc
-          } else {
-            result(i,j,o) = k * pow(Wstag(i,j,o),alpha-1.0)
-                                * pow(result(i,j,o),(beta-2.0)/2.0);
-          }
-        }
-        mymaxKW = PetscMax( mymaxKW, result(i,j,o) * Wstag(i,j,o) );
-      }
-    }
-  }
-  ierr = R.end_access(); CHKERRQ(ierr);
-  ierr = Wstag.end_access(); CHKERRQ(ierr);
-  ierr = result.end_access(); CHKERRQ(ierr);
-
-  ierr = PISMGlobalMax(&mymaxKW, &maxKW, grid.com); CHKERRQ(ierr);
-
-  return 0;
-}
-
-
-//! Compute the wall melt rate which comes from (turbulent) dissipation of flow energy.
-/*!
-This code fills `result` with
-    \f[ \frac{m_{wall}}{\rho_w} = - \frac{1}{L \rho_w} \mathbf{q} \cdot \nabla \psi = \left(\frac{k}{L \rho_w}\right) W^\alpha |\nabla R|^\beta \f]
-where \f$R = P+\rho_w g b\f$.
-
-Note that conductivity_staggered() computes the related quantity
-\f$K = k W^{\alpha-1} |\nabla R|^{\beta-2}\f$ on the staggered grid, but
-contriving to reuse that code would be inefficient because of the
-staggered-versus-regular change.
-
-At the current state of the code, this is a diagnostic calculation only.
- */
-PetscErrorCode PISMRoutingHydrology::wall_melt(IceModelVec2S &result) {
-  PetscErrorCode ierr;
-
-  const PetscReal
-    k     = config.get("hydrology_hydraulic_conductivity"),
-    L     = config.get("water_latent_heat_fusion"),
-    alpha = config.get("hydrology_thickness_power_in_flux"),
-    beta  = config.get("hydrology_potential_gradient_power_in_flux"),
-    rhow  = config.get("standard_gravity"),
-    g     = config.get("fresh_water_density"),
-    rg    = rhow * g,
-    CC    = k / (L * rhow);
-
-  // FIXME:  could be scaled with overall factor hydrology_coefficient_wall_melt ?
-  if (alpha < 1.0) {
-    PetscPrintf(grid.com,
-           "PISM ERROR: alpha = %f < 1 which is not allowed\n"
-           "ENDING ... \n\n", alpha);
-    PISMEnd();
-  }
-
-  ierr = subglacial_water_pressure(R); CHKERRQ(ierr);  // yes, it updates ghosts
-  ierr = R.add(rg, (*bed)); CHKERRQ(ierr); // R  <-- P + rhow g b
-  ierr = R.update_ghosts(); CHKERRQ(ierr);
-
-  PetscReal dRdx, dRdy;
-  ierr = R.begin_access(); CHKERRQ(ierr);
-  ierr = W.begin_access(); CHKERRQ(ierr);
-  ierr = result.begin_access(); CHKERRQ(ierr);
-  for (PetscInt   i = grid.xs; i < grid.xs+grid.xm; ++i) {
-    for (PetscInt j = grid.ys; j < grid.ys+grid.ym; ++j) {
-      if (W(i,j) > 0.0) {
-        dRdx = 0.0;
-        if (W(i+1,j) > 0.0) {
-          dRdx =  ( R(i+1,j) - R(i,j) ) / (2.0 * grid.dx);
-        }
-        if (W(i-1,j) > 0.0) {
-          dRdx += ( R(i,j) - R(i-1,j) ) / (2.0 * grid.dx);
-        }
-        dRdy = 0.0;
-        if (W(i,j+1) > 0.0) {
-          dRdy =  ( R(i,j+1) - R(i,j) ) / (2.0 * grid.dy);
-        }
-        if (W(i,j-1) > 0.0) {
-          dRdy += ( R(i,j) - R(i,j-1) ) / (2.0 * grid.dy);
-        }
-        result(i,j) = CC * pow(W(i,j),alpha) * pow(dRdx * dRdx + dRdy * dRdy, beta/2.0);
-      } else
-        result(i,j) = 0.0;
-    }
-  }
-  ierr = R.end_access(); CHKERRQ(ierr);
-  ierr = W.end_access(); CHKERRQ(ierr);
-  ierr = result.end_access(); CHKERRQ(ierr);
-
-  return 0;
-}
-
-
-//! Get the advection velocity V at the center of cell edges.
-/*!
-Computes the advection velocity \f$\mathbf{V}\f$ on the staggered
-(edge-centered) grid.  If V = (u,v) in components then we have
-<code> result(i,j,0) = u(i+1/2,j) </code> and
-<code> result(i,j,1) = v(i,j+1/2) </code>
-
-The advection velocity is given by the formula
-  \f[ \mathbf{V} = - K \left(\nabla P + \rho_w g \nabla b\right) \f]
-where \f$\mathbf{V}\f$ is the water velocity, \f$P\f$ is the water
-pressure, and \f$b\f$ is the bedrock elevation.
-
-If the corresponding staggered grid value of the water thickness is zero then
-that component of V is set to zero.  This does not change the flux value (which
-would be zero anyway) but it does provide the correct max velocity in the
-CFL calculation.  We assume Wstag and Kstag are up-to-date.  We assume P and b
-have valid ghosts.
-
-Calls subglacial_water_pressure() method to get water pressure.
- */
-PetscErrorCode PISMRoutingHydrology::velocity_staggered(IceModelVec2Stag &result) {
-  PetscErrorCode ierr;
-  const PetscReal  rg = config.get("standard_gravity") * config.get("fresh_water_density");
-  PetscReal dbdx, dbdy, dPdx, dPdy;
-
-  ierr = subglacial_water_pressure(R); CHKERRQ(ierr);  // R=P; yes, it updates ghosts
-
-  ierr = R.begin_access(); CHKERRQ(ierr);
-  ierr = Wstag.begin_access(); CHKERRQ(ierr);
-  ierr = Kstag.begin_access(); CHKERRQ(ierr);
-  ierr = bed->begin_access(); CHKERRQ(ierr);
-  ierr = result.begin_access(); CHKERRQ(ierr);
-  for (PetscInt   i = grid.xs; i < grid.xs+grid.xm; ++i) {
-    for (PetscInt j = grid.ys; j < grid.ys+grid.ym; ++j) {
-      if (Wstag(i,j,0) > 0.0) {
-        dPdx = (R(i+1,j) - R(i,j)) / grid.dx;
-        dbdx = ((*bed)(i+1,j) - (*bed)(i,j)) / grid.dx;
-        result(i,j,0) = - Kstag(i,j,0) * (dPdx + rg * dbdx);
-      } else
-        result(i,j,0) = 0.0;
-      if (Wstag(i,j,1) > 0.0) {
-        dPdy = (R(i,j+1) - R(i,j)) / grid.dy;
-        dbdy = ((*bed)(i,j+1) - (*bed)(i,j)) / grid.dy;
-        result(i,j,1) = - Kstag(i,j,1) * (dPdy + rg * dbdy);
-      } else
-        result(i,j,1) = 0.0;
-      if (in_null_strip(i,j) || in_null_strip(i+1,j))
-        result(i,j,0) = 0.0;
-      if (in_null_strip(i,j) || in_null_strip(i,j+1))
-        result(i,j,1) = 0.0;
-    }
-  }
-  ierr = R.end_access(); CHKERRQ(ierr);
-  ierr = Wstag.end_access(); CHKERRQ(ierr);
-  ierr = Kstag.end_access(); CHKERRQ(ierr);
-  ierr = bed->end_access(); CHKERRQ(ierr);
-  ierr = result.end_access(); CHKERRQ(ierr);
-  return 0;
-}
-
-
-//! Compute Q = V W at edge-centers (staggered grid) by first-order upwinding.
-/*!
-The field W must have valid ghost values, but V does not need them.
-
-FIXME:  This could be re-implemented using the Koren (1993) flux-limiter.
- */
-PetscErrorCode PISMRoutingHydrology::advective_fluxes(IceModelVec2Stag &result) {
-  PetscErrorCode ierr;
-  ierr = W.begin_access(); CHKERRQ(ierr);
-  ierr = V.begin_access(); CHKERRQ(ierr);
-  ierr = result.begin_access(); CHKERRQ(ierr);
-  for (PetscInt   i = grid.xs; i < grid.xs+grid.xm; ++i) {
-    for (PetscInt j = grid.ys; j < grid.ys+grid.ym; ++j) {
-      result(i,j,0) = (V(i,j,0) >= 0.0) ? V(i,j,0) * W(i,j) :  V(i,j,0) * W(i+1,j  );
-      result(i,j,1) = (V(i,j,1) >= 0.0) ? V(i,j,1) * W(i,j) :  V(i,j,1) * W(i,  j+1);
-    }
-  }
-  ierr = W.end_access(); CHKERRQ(ierr);
-  ierr = V.end_access(); CHKERRQ(ierr);
-  ierr = result.end_access(); CHKERRQ(ierr);
-  return 0;
-}
-
-
-//! Compute the adaptive time step for evolution of W.
-PetscErrorCode PISMRoutingHydrology::adaptive_for_W_evolution(
-                  PetscReal t_current, PetscReal t_end, PetscReal maxKW,
-                  PetscReal &dt_result,
-                  PetscReal &maxV_result, PetscReal &maxD_result,
-                  PetscReal &dtCFL_result, PetscReal &dtDIFFW_result) {
-  PetscErrorCode ierr;
-  const PetscReal
-    dtmax = config.get("hydrology_maximum_time_step_years",
-                       "years", "seconds"),
-    rg    = config.get("standard_gravity") * config.get("fresh_water_density");
-  PetscReal tmp[2];
-  ierr = V.absmaxcomponents(tmp); CHKERRQ(ierr); // V could be zero if P is constant and bed is flat
-  maxV_result = sqrt(tmp[0]*tmp[0] + tmp[1]*tmp[1]);
-  maxD_result = rg * maxKW;
-  dtCFL_result = 0.5 / (tmp[0]/grid.dx + tmp[1]/grid.dy); // is regularization needed?
-  dtDIFFW_result = 1.0/(grid.dx*grid.dx) + 1.0/(grid.dy*grid.dy);
-  dtDIFFW_result = 0.25 / (maxD_result * dtDIFFW_result);
-  // dt = min { te-t, dtmax, dtCFL, dtDIFFW }
-  dt_result = PetscMin(t_end - t_current, dtmax);
-  dt_result = PetscMin(dt_result, dtCFL_result);
-  dt_result = PetscMin(dt_result, dtDIFFW_result);
-  return 0;
-}
-
-
-//! The computation of Wnew, called by update().
-PetscErrorCode PISMRoutingHydrology::raw_update_W(PetscReal hdt) {
-    PetscErrorCode ierr;
-    const PetscReal
-      wux  = 1.0 / (grid.dx * grid.dx),
-      wuy  = 1.0 / (grid.dy * grid.dy),
-      rg   = config.get("standard_gravity") * config.get("fresh_water_density");
-    PetscReal divadflux, diffW;
-
-    ierr = W.begin_access(); CHKERRQ(ierr);
-    ierr = Wstag.begin_access(); CHKERRQ(ierr);
-    ierr = Kstag.begin_access(); CHKERRQ(ierr);
-    ierr = Qstag.begin_access(); CHKERRQ(ierr);
-    ierr = total_input.begin_access(); CHKERRQ(ierr);
-    ierr = Wnew.begin_access(); CHKERRQ(ierr);
-    for (PetscInt i=grid.xs; i<grid.xs+grid.xm; ++i) {
-      for (PetscInt j=grid.ys; j<grid.ys+grid.ym; ++j) {
-        divadflux =   (Qstag(i,j,0) - Qstag(i-1,j  ,0)) / grid.dx
-                    + (Qstag(i,j,1) - Qstag(i,  j-1,1)) / grid.dy;
-        const PetscReal  De = rg * Kstag(i,  j,0) * Wstag(i,  j,0),
-                         Dw = rg * Kstag(i-1,j,0) * Wstag(i-1,j,0),
-                         Dn = rg * Kstag(i,j  ,1) * Wstag(i,j  ,1),
-                         Ds = rg * Kstag(i,j-1,1) * Wstag(i,j-1,1);
-        diffW =   wux * (  De * (W(i+1,j) - W(i,j)) - Dw * (W(i,j) - W(i-1,j)) )
-                + wuy * (  Dn * (W(i,j+1) - W(i,j)) - Ds * (W(i,j) - W(i,j-1)) );
-        Wnew(i,j) = W(i,j) + hdt * (- divadflux + diffW + total_input(i,j));
-      }
-    }
-    ierr = W.end_access(); CHKERRQ(ierr);
-    ierr = Wstag.end_access(); CHKERRQ(ierr);
-    ierr = Kstag.end_access(); CHKERRQ(ierr);
-    ierr = Qstag.end_access(); CHKERRQ(ierr);
-    ierr = total_input.end_access(); CHKERRQ(ierr);
-    ierr = Wnew.end_access(); CHKERRQ(ierr);
-
-    return 0;
-}
-
-
-//! Update the model state variable W by running the subglacial hydrology model.
-/*!
-Runs the hydrology model from time icet to time icet + icedt.  Here [icet,icedt]
-is generally on the order of months to years.  This hydrology model will take its
-own shorter time steps, perhaps hours to weeks.
- */
-PetscErrorCode PISMRoutingHydrology::update(PetscReal icet, PetscReal icedt) {
-  PetscErrorCode ierr;
-
-  // if asked for the identical time interval versus last time, then
-  //   do nothing; otherwise assume that [my_t,my_t+my_dt] is the time
-  //   interval on which we are solving
-  if ((fabs(icet - t) < 1e-12) && (fabs(icedt - dt) < 1e-12))
-    return 0;
-  // update PISMComponent times: t = current time, t+dt = target time
-  t = icet;
-  dt = icedt;
-
-  // make sure W has valid ghosts before starting hydrology steps
-  ierr = W.update_ghosts(); CHKERRQ(ierr);
-
-  MaskQuery M(*mask);
-  PetscReal ht = t, hdt, // hydrology model time and time step
-            maxKW, maxV, maxD, dtCFL, dtDIFFW;
-  PetscReal icefreelost = 0, oceanlost = 0, negativegain = 0, nullstriplost = 0,
-            delta_icefree, delta_ocean, delta_neggain, delta_nullstrip;
-  PetscInt hydrocount = 0; // count hydrology time steps
-
-  while (ht < t + dt) {
-    hydrocount++;
-
-    ierr = check_W_nonnegative(); CHKERRQ(ierr);
-
-    ierr = water_thickness_staggered(Wstag); CHKERRQ(ierr);
-    ierr = Wstag.update_ghosts(); CHKERRQ(ierr);
-
-    ierr = conductivity_staggered(Kstag,maxKW); CHKERRQ(ierr);
-    ierr = Kstag.update_ghosts(); CHKERRQ(ierr);
-
-    ierr = velocity_staggered(V); CHKERRQ(ierr);
-
-    // to get Qstag, W needs valid ghosts
-    ierr = advective_fluxes(Qstag); CHKERRQ(ierr);
-    ierr = Qstag.update_ghosts(); CHKERRQ(ierr);
-
-    ierr = adaptive_for_W_evolution(ht, t+dt, maxKW,
-                                    hdt, maxV, maxD, dtCFL, dtDIFFW); CHKERRQ(ierr);
-
-    if ((inputtobed != NULL) || (hydrocount==1)) {
-      ierr = get_input_rate(ht,hdt,total_input); CHKERRQ(ierr);
-    }
-
-    // update Wnew (the actual step) from W, Wstag, Qstag, total_input
-    ierr = raw_update_W(hdt); CHKERRQ(ierr);
-
-    ierr = boundary_mass_changes_with_null(Wnew,delta_icefree, delta_ocean,
-                                 delta_neggain, delta_nullstrip); CHKERRQ(ierr);
-    icefreelost  += delta_icefree;
-    oceanlost    += delta_ocean;
-    negativegain += delta_neggain;
-    nullstriplost+= delta_nullstrip;
-
-    // transfer Wnew into W
-    ierr = Wnew.update_ghosts(W); CHKERRQ(ierr);
-
-    ht += hdt;
-  } // end of hydrology model time-stepping loop
-
-  if (report_mass_accounting) {
-    ierr = verbPrintf(2, grid.com,
-                      " 'routing' hydrology summary:\n"
-                      "     %d hydrology sub-steps with average dt = %.6f years = %.2f s\n"
-                      "        (last max |V| = %.2e m s-1; last max D = %.2e m^2 s-1)\n"
-                      "     ice free land lost = %.3e kg, ocean lost = %.3e kg\n"
-                      "     negative bmelt gain = %.3e kg, null strip lost = %.3e kg\n",
-                      hydrocount,
-                      grid.convert(dt/hydrocount, "seconds", "years"),
-                      dt/hydrocount, maxV, maxD,
-                      icefreelost, oceanlost, negativegain, nullstriplost); CHKERRQ(ierr);
-  }
-  return 0;
-}
-
-
-PISMRoutingHydrology_bwatvel::PISMRoutingHydrology_bwatvel(PISMRoutingHydrology *m, IceGrid &g, PISMVars &my_vars)
-    : PISMDiag<PISMRoutingHydrology>(m, g, my_vars) {
-
-  // set metadata:
-  dof = 2;
-  vars.resize(dof, NCSpatialVariable(g.get_unit_system()));
-  vars[0].init_2d("bwatvel[0]", grid);
-  vars[1].init_2d("bwatvel[1]", grid);
-
-  set_attrs("velocity of water in subglacial layer, i-offset", "",
-            "m s-1", "m year-1", 0);
-  set_attrs("velocity of water in subglacial layer, j-offset", "",
-            "m s-1", "m year-1", 1);
-}
-
-
-PetscErrorCode PISMRoutingHydrology_bwatvel::compute(IceModelVec* &output) {
-  PetscErrorCode ierr;
-
-  IceModelVec2Stag *result = new IceModelVec2Stag;
-  ierr = result->create(grid, "bwatvel", true); CHKERRQ(ierr);
-  ierr = result->set_metadata(vars[0], 0); CHKERRQ(ierr);
-  ierr = result->set_metadata(vars[1], 1); CHKERRQ(ierr);
-  result->write_in_glaciological_units = true;
-
-  ierr = model->velocity_staggered(*result); CHKERRQ(ierr);
-
-  output = result;
-  return 0;
-}
-
-
-/************************************/
-/***** PISMDistributedHydrology *****/
-/************************************/
-
->>>>>>> f48c6922
 PISMDistributedHydrology::PISMDistributedHydrology(IceGrid &g, const NCConfigVariable &conf,
                                                    PISMStressBalance *sb)
     : PISMRoutingHydrology(g, conf)
@@ -907,15 +194,10 @@
 }
 
 
-<<<<<<< HEAD
-void PISMDistributedHydrology::get_diagnostics(map<string, PISMDiagnostic*> &dict) {
+void PISMDistributedHydrology::get_diagnostics(map<string, PISMDiagnostic*> &dict,
+                                               map<string, PISMTSDiagnostic*> &/*ts_dict*/) {
   // remove bwat from PISMHydrology version, because bwat is state
   // remove bwp from PISMRoutingHydrology version, because bwp is state
-=======
-void PISMDistributedHydrology::get_diagnostics(map<string, PISMDiagnostic*> &dict,
-                                               map<string, PISMTSDiagnostic*> &/*ts_dict*/) {
-  dict["bwatvel"] = new PISMRoutingHydrology_bwatvel(this, grid, *variables);
->>>>>>> f48c6922
   dict["bwprel"] = new PISMHydrology_bwprel(this, grid, *variables);
   dict["effbwp"] = new PISMHydrology_effbwp(this, grid, *variables);
   dict["tillwp"] = new PISMHydrology_tillwp(this, grid, *variables);
