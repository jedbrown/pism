// Copyright (C) 2010, 2011, 2012, 2013, 2014, 2015, 2016 Constantine Khroulev
//
// This file is part of PISM.
//
// PISM is free software; you can redistribute it and/or modify it under the
// terms of the GNU General Public License as published by the Free Software
// Foundation; either version 3 of the License, or (at your option) any later
// version.
//
// PISM is distributed in the hope that it will be useful, but WITHOUT ANY
// WARRANTY; without even the implied warranty of MERCHANTABILITY or FITNESS
// FOR A PARTICULAR PURPOSE.  See the GNU General Public License for more
// details.
//
// You should have received a copy of the GNU General Public License
// along with PISM; if not, write to the Free Software
// Foundation, Inc., 51 Franklin St, Fifth Floor, Boston, MA  02110-1301  USA

#include <gsl/gsl_math.h>

#include "base/basalstrength/PISMYieldStress.hh"
#include "base/energy/BedThermalUnit.hh"
#include "base/hydrology/PISMHydrology.hh"
#include "base/rheology/FlowLaw.hh"
#include "base/stressbalance/PISMStressBalance.hh"
#include "base/stressbalance/SSB_Modifier.hh"
#include "base/stressbalance/ShallowStressBalance.hh"
#include "base/util/Mask.hh"
#include "base/util/PISMDiagnostic.hh"
#include "base/util/error_handling.hh"
#include "base/util/iceModelVec3Custom.hh"
#include "base/util/pism_options.hh"
#include "coupler/PISMOcean.hh"
#include "coupler/PISMSurface.hh"
#include "earth/PISMBedDef.hh"
#include "enthalpyConverter.hh"
#include "iceModel_diagnostics.hh"
#include "base/util/PISMVars.hh"
#include "base/util/pism_utilities.hh"

#include "base/grounded_cell_fraction.hh"
#include "base/part_grid_threshold_thickness.hh"
#include "base/calving/EigenCalving.hh"
#include "base/calving/vonMisesCalving.hh"
#include "base/calving/FrontalMelt.hh"
#include "base/util/projection.hh"
#include "base/age/AgeModel.hh"

#if (PISM_USE_PROJ4==1)
#include "base/util/Proj.hh"
#endif

namespace pism {

// Horrendous names used by InitMIP (and ISMIP6, and CMIP5). Ugh.
static const char* land_ice_area_fraction_name           = "sftgif";
static const char* grounded_ice_sheet_area_fraction_name = "sftgrf";
static const char* floating_ice_sheet_area_fraction_name = "sftflf";

void IceModel::init_diagnostics() {

  // Add IceModel diagnostics:
  m_diagnostics["cts"]              = Diagnostic::Ptr(new IceModel_cts(this));
  m_diagnostics["enthalpybase"]     = Diagnostic::Ptr(new IceModel_enthalpybase(this));
  m_diagnostics["enthalpysurf"]     = Diagnostic::Ptr(new IceModel_enthalpysurf(this));
  m_diagnostics["hardav"]           = Diagnostic::Ptr(new IceModel_hardav(this));
  m_diagnostics["hardness"]         = Diagnostic::Ptr(new IceModel_hardness(this));
  m_diagnostics["liqfrac"]          = Diagnostic::Ptr(new IceModel_liqfrac(this));
  m_diagnostics["proc_ice_area"]    = Diagnostic::Ptr(new IceModel_proc_ice_area(this));
  m_diagnostics["rank"]             = Diagnostic::Ptr(new IceModel_rank(this));
  m_diagnostics["temp"]             = Diagnostic::Ptr(new IceModel_temp(this));
  m_diagnostics["temp_pa"]          = Diagnostic::Ptr(new IceModel_temp_pa(this));
  m_diagnostics["tempbase"]         = Diagnostic::Ptr(new IceModel_tempbase(this));
  m_diagnostics["tempicethk"]       = Diagnostic::Ptr(new IceModel_tempicethk(this));
  m_diagnostics["tempicethk_basal"] = Diagnostic::Ptr(new IceModel_tempicethk_basal(this));
  m_diagnostics["temppabase"]       = Diagnostic::Ptr(new IceModel_temppabase(this));
  m_diagnostics["tempsurf"]         = Diagnostic::Ptr(new IceModel_tempsurf(this));
  m_diagnostics["dHdt"]             = Diagnostic::Ptr(new IceModel_dHdt(this));

  m_diagnostics[land_ice_area_fraction_name]           = Diagnostic::Ptr(new IceModel_land_ice_area_fraction(this));
  m_diagnostics[grounded_ice_sheet_area_fraction_name] = Diagnostic::Ptr(new IceModel_grounded_ice_sheet_area_fraction(this));
  m_diagnostics[floating_ice_sheet_area_fraction_name] = Diagnostic::Ptr(new IceModel_floating_ice_sheet_area_fraction(this));

  m_diagnostics["flux_divergence"]                  = Diagnostic::Ptr(new IceModel_flux_divergence(this));
  m_diagnostics["climatic_mass_balance_cumulative"] = Diagnostic::Ptr(new IceModel_climatic_mass_balance_cumulative(this));
  m_diagnostics["nonneg_flux_cumulative"]           = Diagnostic::Ptr(new IceModel_nonneg_flux_2D_cumulative(this));
  m_diagnostics["grounded_basal_flux_cumulative"]   = Diagnostic::Ptr(new IceModel_grounded_basal_flux_2D_cumulative(this));
  m_diagnostics["floating_basal_flux_cumulative"]   = Diagnostic::Ptr(new IceModel_floating_basal_flux_2D_cumulative(this));
  m_diagnostics["discharge_flux_cumulative"]        = Diagnostic::Ptr(new IceModel_discharge_flux_2D_cumulative(this));
  m_diagnostics["discharge_flux"]                   = Diagnostic::Ptr(new IceModel_discharge_flux_2D(this));

  m_diagnostics["surface_mass_balance_average"] = Diagnostic::Ptr(new IceModel_surface_mass_balance_average(this));
  m_diagnostics["basal_mass_balance_average"]   = Diagnostic::Ptr(new IceModel_basal_mass_balance_average(this));
  m_diagnostics["height_above_flotation"]   = Diagnostic::Ptr(new IceModel_height_above_flotation(this));
  m_diagnostics["ice_mass"]   = Diagnostic::Ptr(new IceModel_ice_mass(this));
  m_diagnostics["topg_sl_adjusted"]   = Diagnostic::Ptr(new IceModel_topg_sl_adjusted(this));
  
#if (PISM_USE_PROJ4==1)
  std::string proj4 = m_grid->get_mapping_info().proj4;
  if (not proj4.empty()) {
    m_diagnostics["lat_bnds"] = Diagnostic::Ptr(new IceModel_lat_lon_bounds(this, "lat", proj4));
    m_diagnostics["lon_bnds"] = Diagnostic::Ptr(new IceModel_lat_lon_bounds(this, "lon", proj4));
  }
#endif

  m_ts_diagnostics["ivol"]            = TSDiagnostic::Ptr(new IceModel_ivol(this));
  m_ts_diagnostics["slvol"]           = TSDiagnostic::Ptr(new IceModel_slvol(this));
  m_ts_diagnostics["divoldt"]         = TSDiagnostic::Ptr(new IceModel_divoldt(this));
  m_ts_diagnostics["iarea"]           = TSDiagnostic::Ptr(new IceModel_iarea(this));
  m_ts_diagnostics["imass"]           = TSDiagnostic::Ptr(new IceModel_imass(this));
  m_ts_diagnostics["dimassdt"]        = TSDiagnostic::Ptr(new IceModel_dimassdt(this));
  m_ts_diagnostics["ivoltemp"]        = TSDiagnostic::Ptr(new IceModel_ivoltemp(this));
  m_ts_diagnostics["ivolcold"]        = TSDiagnostic::Ptr(new IceModel_ivolcold(this));
  m_ts_diagnostics["ivolg"]           = TSDiagnostic::Ptr(new IceModel_ivolg(this));
  m_ts_diagnostics["ivolf"]           = TSDiagnostic::Ptr(new IceModel_ivolf(this));
  m_ts_diagnostics["iareatemp"]       = TSDiagnostic::Ptr(new IceModel_iareatemp(this));
  m_ts_diagnostics["iareacold"]       = TSDiagnostic::Ptr(new IceModel_iareacold(this));
  m_ts_diagnostics["iareag"]          = TSDiagnostic::Ptr(new IceModel_iareag(this));
  m_ts_diagnostics["iareaf"]          = TSDiagnostic::Ptr(new IceModel_iareaf(this));
  m_ts_diagnostics["dt"]              = TSDiagnostic::Ptr(new IceModel_dt(this));
  m_ts_diagnostics["max_diffusivity"] = TSDiagnostic::Ptr(new IceModel_max_diffusivity(this));
  m_ts_diagnostics["ienthalpy"]       = TSDiagnostic::Ptr(new IceModel_ienthalpy(this));
  m_ts_diagnostics["max_hor_vel"]     = TSDiagnostic::Ptr(new IceModel_max_hor_vel(this));
  m_ts_diagnostics["limnsw"]          = TSDiagnostic::Ptr(new IceModel_limnsw(this));

  m_ts_diagnostics["surface_ice_flux"]                   = TSDiagnostic::Ptr(new IceModel_surface_flux(this));
  m_ts_diagnostics["surface_ice_flux_cumulative"]        = TSDiagnostic::Ptr(new IceModel_surface_flux_cumulative(this));
  m_ts_diagnostics["grounded_basal_ice_flux"]            = TSDiagnostic::Ptr(new IceModel_grounded_basal_flux(this));
  m_ts_diagnostics["grounded_basal_ice_flux_cumulative"] = TSDiagnostic::Ptr(new IceModel_grounded_basal_flux_cumulative(this));
  m_ts_diagnostics["sub_shelf_ice_flux"]                 = TSDiagnostic::Ptr(new IceModel_sub_shelf_flux(this));
  m_ts_diagnostics["sub_shelf_ice_flux_cumulative"]      = TSDiagnostic::Ptr(new IceModel_sub_shelf_flux_cumulative(this));
  m_ts_diagnostics["nonneg_rule_flux"]                   = TSDiagnostic::Ptr(new IceModel_nonneg_flux(this));
  m_ts_diagnostics["nonneg_rule_flux_cumulative"]        = TSDiagnostic::Ptr(new IceModel_nonneg_flux_cumulative(this));
  m_ts_diagnostics["discharge_flux"]                     = TSDiagnostic::Ptr(new IceModel_discharge_flux(this));
  m_ts_diagnostics["discharge_flux_cumulative"]          = TSDiagnostic::Ptr(new IceModel_discharge_flux_cumulative(this));
  m_ts_diagnostics["H_to_Href_flux"]                     = TSDiagnostic::Ptr(new IceModel_H_to_Href_flux(this));
  m_ts_diagnostics["Href_to_H_flux"]                     = TSDiagnostic::Ptr(new IceModel_Href_to_H_flux(this));
  m_ts_diagnostics["sum_divQ_flux"]                      = TSDiagnostic::Ptr(new IceModel_sum_divQ_flux(this));

  // get diagnostics from submodels
  std::map<std::string, const Component*>::const_iterator j = m_submodels.begin();
  while (j != m_submodels.end()) {
    j->second->get_diagnostics(m_diagnostics, m_ts_diagnostics);
    ++j;
  }
}

void IceModel::list_diagnostics() {

  m_log->message(1, "\n");

  // quantities with dedicated storage
  {
    std::set<std::string> list = m_grid->variables().keys();

<<<<<<< HEAD
=======
    if (m_beddef != NULL) {
      m_beddef->add_vars_to_output("big", list);
      m_beddef->add_vars_to_output("big_2d", list);
    }

    if (m_age_model != NULL) {
      m_age_model->add_vars_to_output("big", list);
    }

    if (m_btu != NULL) {
      m_btu->add_vars_to_output("big", list);
      m_btu->add_vars_to_output("big_2d", list);
    }

    if (m_basal_yield_stress_model != NULL) {
      m_basal_yield_stress_model->add_vars_to_output("big", list);
      m_basal_yield_stress_model->add_vars_to_output("big_2d", list);
    }

    if (m_subglacial_hydrology != NULL) {
      m_subglacial_hydrology->add_vars_to_output("big", list);
      m_subglacial_hydrology->add_vars_to_output("big_2d", list);
    }

    if (m_stress_balance != NULL) {
      m_stress_balance->add_vars_to_output("big", list);
      m_stress_balance->add_vars_to_output("big_2d", list);
    }

    if (m_ocean != NULL) {
      m_ocean->add_vars_to_output("big", list);
      m_ocean->add_vars_to_output("big_2d", list);
    }

    if (m_surface != NULL) {
      m_surface->add_vars_to_output("big", list);
      m_surface->add_vars_to_output("big_2d", list);
    }

>>>>>>> 671eb9d7
    for (unsigned int d = 3; d > 1; --d) {

      m_log->message(1,
                     "======== Available %dD quantities with dedicated storage ========\n",
                     d);

      std::set<std::string>::iterator j;
      for (j = list.begin(); j != list.end(); ++j) {
        const IceModelVec *v = NULL;

        if (m_grid->variables().is_available(*j)) {
          v = m_grid->variables().get(*j);
        }

        if (v != NULL && v->get_ndims() == d) {
          const SpatialVariableMetadata &var = v->metadata();

          std::string
            name                = var.get_name(),
            units               = var.get_string("units"),
            glaciological_units = var.get_string("glaciological_units"),
            long_name           = var.get_string("long_name");

          if (not glaciological_units.empty()) {
            units = glaciological_units;
          }

          m_log->message(1,
                         "   Name: %s [%s]\n"
                         "       - %s\n\n", name.c_str(), units.c_str(), long_name.c_str());
        }
      }
    }

  } // done with quantities with dedicated storage

  // 2D and 3D diagnostics
  for (unsigned int d = 3; d > 1; --d) {

    m_log->message(1,
                   "======== Available %dD diagnostic quantities ========\n",
                   d);

    std::map<std::string, Diagnostic::Ptr>::iterator j = m_diagnostics.begin();
    while (j != m_diagnostics.end()) {
      Diagnostic::Ptr diag = j->second;

      std::string
        name                = j->first,
        units               = diag->get_metadata().get_string("units"),
        glaciological_units = diag->get_metadata().get_string("glaciological_units");

      if (not glaciological_units.empty()) {
        units = glaciological_units;
      }

      if (diag->get_metadata().get_n_spatial_dimensions() == d) {

        m_log->message(1, "   Name: %s [%s]\n", name.c_str(), units.c_str());

        for (int k = 0; k < diag->get_nvars(); ++k) {
          SpatialVariableMetadata var = diag->get_metadata(k);

          std::string long_name = var.get_string("long_name");

          m_log->message(1, "      -  %s\n", long_name.c_str());
        }

        m_log->message(1, "\n");
      }

      ++j;
    }
  }

  // scalar time-series
  m_log->message(1, "======== Available time-series ========\n");

  std::map<std::string, TSDiagnostic::Ptr>::iterator j = m_ts_diagnostics.begin();
  while (j != m_ts_diagnostics.end()) {
    TSDiagnostic::Ptr diag = j->second;

    std::string name = j->first,
      long_name = diag->get_string("long_name"),
      units = diag->get_string("units"),
      glaciological_units = diag->get_string("glaciological_units");

    if (not glaciological_units.empty()) {
      units = glaciological_units;
    }

    m_log->message(1,
                   "   Name: %s [%s]\n"
                   "      -  %s\n\n",
                   name.c_str(), units.c_str(), long_name.c_str());

    ++j;
  }
}


IceModel_hardav::IceModel_hardav(const IceModel *m)
  : Diag<IceModel>(m) {

  // set metadata:
  m_vars.push_back(SpatialVariableMetadata(m_sys, "hardav"));

  // choice to use SSA power; see #285
  const double power = 1.0 / m_config->get_double("stress_balance.ssa.Glen_exponent");
  char unitstr[TEMPORARY_STRING_LENGTH];
  snprintf(unitstr, sizeof(unitstr), "Pa s%f", power);

  set_attrs("vertical average of ice hardness", "",
            unitstr, unitstr, 0);

  m_vars[0].set_double("valid_min", 0);
  m_vars[0].set_double("_FillValue", m_fill_value);
}

//! \brief Computes vertically-averaged ice hardness.
IceModelVec::Ptr IceModel_hardav::compute_impl() {

  const rheology::FlowLaw *flow_law = model->stress_balance()->shallow()->flow_law();
  if (flow_law == NULL) {
    flow_law = model->stress_balance()->modifier()->flow_law();
    if (flow_law == NULL) {
      throw RuntimeError(PISM_ERROR_LOCATION, "Can't compute vertically-averaged hardness: no flow law is used.");
    }
  }

  IceModelVec2S::Ptr result(new IceModelVec2S);
  result->create(m_grid, "hardav", WITHOUT_GHOSTS);
  result->metadata() = m_vars[0];

  const IceModelVec2CellType &cell_type = model->cell_type_mask();

  const IceModelVec3& ice_enthalpy = model->ice_enthalpy();
  const IceModelVec2S& ice_thickness = model->ice_thickness();

  IceModelVec::AccessList list;
  list.add(cell_type);
  list.add(ice_enthalpy);
  list.add(ice_thickness);
  list.add(*result);
  ParallelSection loop(m_grid->com);
  try {
    for (Points p(*m_grid); p; p.next()) {
      const int i = p.i(), j = p.j();

      const double *Eij = ice_enthalpy.get_column(i,j);
      const double H = ice_thickness(i,j);
      if (cell_type.icy(i, j)) {
        (*result)(i,j) = rheology::averaged_hardness(*flow_law,
                                                     H, m_grid->kBelowHeight(H),
                                                     &(m_grid->z()[0]), Eij);
      } else { // put negative value below valid range
        (*result)(i,j) = m_fill_value;
      }
    }
  } catch (...) {
    loop.failed();
  }
  loop.check();

  return result;
}


IceModel_rank::IceModel_rank(const IceModel *m)
  : Diag<IceModel>(m) {

  // set metadata:
  m_vars.push_back(SpatialVariableMetadata(m_sys, "rank"));

  set_attrs("processor rank", "", "1", "", 0);
  m_vars[0].set_time_independent(true);
}

IceModelVec::Ptr IceModel_rank::compute_impl() {

  IceModelVec2S::Ptr result(new IceModelVec2S);
  result->create(m_grid, "rank", WITHOUT_GHOSTS);
  result->metadata() = m_vars[0];

  IceModelVec::AccessList list;
  list.add(*result);

  for (Points p(*m_grid); p; p.next()) {
    (*result)(p.i(),p.j()) = m_grid->rank();
  }

  return result;
}


IceModel_cts::IceModel_cts(const IceModel *m)
  : Diag<IceModel>(m) {

  // set metadata:
  m_vars.push_back(SpatialVariableMetadata(m_sys, "cts", m_grid->z()));

  set_attrs("cts = E/E_s(p), so cold-temperate transition surface is at cts = 1", "",
            "", "", 0);
}

IceModelVec::Ptr IceModel_cts::compute_impl() {

  IceModelVec3::Ptr result(new IceModelVec3);
  result->create(m_grid, "cts", WITHOUT_GHOSTS);
  result->metadata() = m_vars[0];

  compute_cts(model->ice_enthalpy(), model->ice_thickness(), *result);

  return result;
}

IceModel_proc_ice_area::IceModel_proc_ice_area(const IceModel *m)
  : Diag<IceModel>(m) {

  // set metadata:
  m_vars.push_back(SpatialVariableMetadata(m_sys, "proc_ice_area"));

  set_attrs("number of cells containing ice in a processor's domain", "",
            "", "", 0);
  m_vars[0].set_time_independent(true);
}

IceModelVec::Ptr IceModel_proc_ice_area::compute_impl() {

  const IceModelVec2S        &thickness = *m_grid->variables().get_2d_scalar("land_ice_thickness");
  const IceModelVec2CellType &cell_type = model->cell_type_mask();

  IceModelVec2S::Ptr result(new IceModelVec2S);
  result->create(m_grid, "proc_ice_area", WITHOUT_GHOSTS);
  result->metadata() = m_vars[0];

  int ice_filled_cells = 0;

  IceModelVec::AccessList list;
  list.add(cell_type);
  list.add(thickness);
  for (Points p(*m_grid); p; p.next()) {
    if (cell_type.icy(p.i(), p.j())) {
      ice_filled_cells += 1;
    }
  }

  for (Points p(*m_grid); p; p.next()) {
    (*result)(p.i(), p.j()) = ice_filled_cells;
  }

  return result;
}


IceModel_temp::IceModel_temp(const IceModel *m)
  : Diag<IceModel>(m) {

  // set metadata:
  m_vars.push_back(SpatialVariableMetadata(m_sys, "temp", m_grid->z()));

  set_attrs("ice temperature", "land_ice_temperature", "K", "K", 0);
  m_vars[0].set_double("valid_min", 0);
}

IceModelVec::Ptr IceModel_temp::compute_impl() {

  // update vertical levels (in case the grid was extended
  m_vars[0].set_levels(m_grid->z());

  IceModelVec3::Ptr result(new IceModelVec3);
  result->create(m_grid, "temp", WITHOUT_GHOSTS);
  result->metadata() = m_vars[0];

  const IceModelVec2S *thickness = m_grid->variables().get_2d_scalar("land_ice_thickness");
  const IceModelVec3 *enthalpy = m_grid->variables().get_3d_scalar("enthalpy");

  EnthalpyConverter::Ptr EC = model->ctx()->enthalpy_converter();

  double *Tij;
  const double *Enthij; // columns of these values

  IceModelVec::AccessList list;
  list.add(*result);
  list.add(*enthalpy);
  list.add(*thickness);

  ParallelSection loop(m_grid->com);
  try {
    for (Points p(*m_grid); p; p.next()) {
      const int i = p.i(), j = p.j();

      Tij = result->get_column(i,j);
      Enthij = enthalpy->get_column(i,j);
      for (unsigned int k=0; k <m_grid->Mz(); ++k) {
        const double depth = (*thickness)(i,j) - m_grid->z(k);
        Tij[k] = EC->temperature(Enthij[k], EC->pressure(depth));
      }
    }
  } catch (...) {
    loop.failed();
  }
  loop.check();

  return result;
}


IceModel_temp_pa::IceModel_temp_pa(const IceModel *m)
  : Diag<IceModel>(m) {

  // set metadata:
  m_vars.push_back(SpatialVariableMetadata(m_sys, "temp_pa", m_grid->z()));

  set_attrs("pressure-adjusted ice temperature (degrees above pressure-melting point)", "",
            "deg_C", "deg_C", 0);
  m_vars[0].set_double("valid_max", 0);
}

IceModelVec::Ptr IceModel_temp_pa::compute_impl() {
  bool cold_mode = m_config->get_boolean("energy.temperature_based");
  double melting_point_temp = m_config->get_double("constants.fresh_water.melting_point_temperature");

  // update vertical levels (in case the m_grid was extended
  m_vars[0].set_levels(m_grid->z());

  IceModelVec3::Ptr result(new IceModelVec3);
  result->create(m_grid, "temp_pa", WITHOUT_GHOSTS);
  result->metadata() = m_vars[0];

  const IceModelVec2S *thickness = m_grid->variables().get_2d_scalar("land_ice_thickness");
  const IceModelVec3  *enthalpy  = m_grid->variables().get_3d_scalar("enthalpy");

  EnthalpyConverter::Ptr EC = model->ctx()->enthalpy_converter();

  double *Tij;
  const double *Enthij; // columns of these values

  IceModelVec::AccessList list;
  list.add(*result);
  list.add(*enthalpy);
  list.add(*thickness);

  ParallelSection loop(m_grid->com);
  try {
    for (Points pt(*m_grid); pt; pt.next()) {
      const int i = pt.i(), j = pt.j();

      Tij = result->get_column(i,j);
      Enthij = enthalpy->get_column(i,j);
      for (unsigned int k=0; k < m_grid->Mz(); ++k) {
        const double depth = (*thickness)(i,j) - m_grid->z(k),
          p = EC->pressure(depth);
        Tij[k] = EC->pressure_adjusted_temperature(Enthij[k], p);

        if (cold_mode) { // if ice is temperate then its pressure-adjusted temp
          // is 273.15
          if (EC->is_temperate_relaxed(Enthij[k],p) && ((*thickness)(i,j) > 0)) {
            Tij[k] = melting_point_temp;
          }
        }

      }
    }
  } catch (...) {
    loop.failed();
  }
  loop.check();

  result->shift(-melting_point_temp);

  return result;
}

IceModel_temppabase::IceModel_temppabase(const IceModel *m)
  : Diag<IceModel>(m) {

  // set metadata:
  m_vars.push_back(SpatialVariableMetadata(m_sys, "temppabase"));

  set_attrs("pressure-adjusted ice temperature at the base of ice", "",
            "Celsius", "Celsius", 0);
}

IceModelVec::Ptr IceModel_temppabase::compute_impl() {

  bool cold_mode = m_config->get_boolean("energy.temperature_based");
  double melting_point_temp = m_config->get_double("constants.fresh_water.melting_point_temperature");

  IceModelVec2S::Ptr result(new IceModelVec2S);
  result->create(m_grid, "temp_pa_base", WITHOUT_GHOSTS);
  result->metadata() = m_vars[0];

  const IceModelVec2S *thickness = m_grid->variables().get_2d_scalar("land_ice_thickness");
  const IceModelVec3 *enthalpy = m_grid->variables().get_3d_scalar("enthalpy");

  EnthalpyConverter::Ptr EC = model->ctx()->enthalpy_converter();

  const double *Enthij; // columns of these values

  IceModelVec::AccessList list;
  list.add(*result);
  list.add(*enthalpy);
  list.add(*thickness);

  ParallelSection loop(m_grid->com);
  try {
    for (Points pt(*m_grid); pt; pt.next()) {
      const int i = pt.i(), j = pt.j();

      Enthij = enthalpy->get_column(i,j);

      const double depth = (*thickness)(i,j),
        p = EC->pressure(depth);
      (*result)(i,j) = EC->pressure_adjusted_temperature(Enthij[0], p);

      if (cold_mode) { // if ice is temperate then its pressure-adjusted temp
        // is 273.15
        if (EC->is_temperate_relaxed(Enthij[0],p) && ((*thickness)(i,j) > 0)) {
          (*result)(i,j) = melting_point_temp;
        }
      }
    }
  } catch (...) {
    loop.failed();
  }
  loop.check();

  result->shift(-melting_point_temp);

  return result;
}

IceModel_enthalpysurf::IceModel_enthalpysurf(const IceModel *m)
  : Diag<IceModel>(m) {

  // set metadata:
  m_vars.push_back(SpatialVariableMetadata(m_sys, "enthalpysurf"));

  set_attrs("ice enthalpy at 1m below the ice surface", "",
            "J kg-1", "J kg-1", 0);
  m_vars[0].set_double("_FillValue", m_fill_value);
}

IceModelVec::Ptr IceModel_enthalpysurf::compute_impl() {

  IceModelVec2S::Ptr result(new IceModelVec2S);
  result->create(m_grid, "enthalpysurf", WITHOUT_GHOSTS);
  result->metadata() = m_vars[0];

  // compute levels corresponding to 1 m below the ice surface:

  const IceModelVec3& ice_enthalpy = model->ice_enthalpy();
  const IceModelVec2S& ice_thickness = model->ice_thickness();

  IceModelVec::AccessList list;
  list.add(ice_thickness);
  list.add(*result);

  for (Points p(*m_grid); p; p.next()) {
    const int i = p.i(), j = p.j();

    (*result)(i,j) = std::max(ice_thickness(i,j) - 1.0, 0.0);
  }

  ice_enthalpy.getSurfaceValues(*result, *result);  // z=0 slice

  for (Points p(*m_grid); p; p.next()) {
    const int i = p.i(), j = p.j();

    if (ice_thickness(i,j) <= 1.0) {
      (*result)(i,j) = m_fill_value;
    }
  }

  return result;
}

IceModel_enthalpybase::IceModel_enthalpybase(const IceModel *m)
  : Diag<IceModel>(m) {

  // set metadata:
  m_vars.push_back(SpatialVariableMetadata(m_sys, "enthalpybase"));

  set_attrs("ice enthalpy at the base of ice", "",
            "J kg-1", "J kg-1", 0);
  m_vars[0].set_double("_FillValue", m_fill_value);
}

IceModelVec::Ptr IceModel_enthalpybase::compute_impl() {

  IceModelVec2S::Ptr result(new IceModelVec2S);
  result->create(m_grid, "enthalpybase", WITHOUT_GHOSTS);
  result->metadata() = m_vars[0];

  model->ice_enthalpy().getHorSlice(*result, 0.0);  // z=0 slice

  result->mask_by(model->ice_thickness(), m_fill_value);

  return result;
}


IceModel_tempbase::IceModel_tempbase(const IceModel *m)
  : Diag<IceModel>(m) {

  // set metadata:
  m_vars.push_back(SpatialVariableMetadata(m_sys, "tempbase"));

  set_attrs("ice temperature at the base of ice", "",
            "K", "K", 0);
  m_vars[0].set_double("_FillValue", m_fill_value);
}

IceModelVec::Ptr IceModel_tempbase::compute_impl() {

  const IceModelVec2S *thickness = m_grid->variables().get_2d_scalar("land_ice_thickness");

  IceModelVec::Ptr enth = IceModel_enthalpybase(model).compute();

  EnthalpyConverter::Ptr EC = model->ctx()->enthalpy_converter();

  IceModelVec2S::Ptr result = IceModelVec2S::To2DScalar(enth);

  // result contains basal enthalpy; note that it is allocated by
  // IceModel_enthalpybase::compute().

  const IceModelVec2CellType &cell_type = model->cell_type_mask();

  IceModelVec::AccessList list;
  list.add(cell_type);
  list.add(*result);
  list.add(*thickness);

  ParallelSection loop(m_grid->com);
  try {
    for (Points p(*m_grid); p; p.next()) {
      const int i = p.i(), j = p.j();

      double depth = (*thickness)(i,j),
        pressure = EC->pressure(depth);
      if (cell_type.icy(i, j)) {
        (*result)(i,j) = EC->temperature((*result)(i,j), pressure);
      } else {
        (*result)(i,j) = m_fill_value;
      }
    }
  } catch (...) {
    loop.failed();
  }
  loop.check();

  result->metadata(0) = m_vars[0];
  return result;
}

IceModel_tempsurf::IceModel_tempsurf(const IceModel *m)
  : Diag<IceModel>(m) {

  // set metadata:
  m_vars.push_back(SpatialVariableMetadata(m_sys, "tempsurf"));

  set_attrs("ice temperature at 1m below the ice surface", "",
            "K", "K", 0);
  m_vars[0].set_double("_FillValue", m_fill_value);
}

IceModelVec::Ptr IceModel_tempsurf::compute_impl() {

  const IceModelVec2S *thickness = m_grid->variables().get_2d_scalar("land_ice_thickness");

  IceModelVec::Ptr enth = IceModel_enthalpysurf(model).compute();
  IceModelVec2S::Ptr result = IceModelVec2S::To2DScalar(enth);

  EnthalpyConverter::Ptr EC = model->ctx()->enthalpy_converter();

  // result contains surface enthalpy; note that it is allocated by
  // IceModel_enthalpysurf::compute().

  IceModelVec::AccessList list;
  list.add(*result);
  list.add(*thickness);

  double depth = 1.0,
    pressure = EC->pressure(depth);
  ParallelSection loop(m_grid->com);
  try {
    for (Points p(*m_grid); p; p.next()) {
      const int i = p.i(), j = p.j();

      if ((*thickness)(i,j) > 1) {
        (*result)(i,j) = EC->temperature((*result)(i,j), pressure);
      } else {
        (*result)(i,j) = m_fill_value;
      }
    }
  } catch (...) {
    loop.failed();
  }
  loop.check();

  result->metadata(0) = m_vars[0];
  return result;
}


IceModel_liqfrac::IceModel_liqfrac(const IceModel *m)
  : Diag<IceModel>(m) {

  // set metadata:
  m_vars.push_back(SpatialVariableMetadata(m_sys,
                                           "liqfrac", m_grid->z()));

  set_attrs("liquid water fraction in ice (between 0 and 1)", "",
            "1", "1", 0);
  m_vars[0].set_double("valid_min", 0);
  m_vars[0].set_double("valid_max", 1);
}

IceModelVec::Ptr IceModel_liqfrac::compute_impl() {

  IceModelVec3::Ptr result(new IceModelVec3);
  result->create(m_grid, "liqfrac", WITHOUT_GHOSTS);
  result->metadata(0) = m_vars[0];

  bool cold_mode = m_config->get_boolean("energy.temperature_based");

  if (cold_mode) {
    result->set(0.0);
  } else {
    compute_liquid_water_fraction(model->ice_enthalpy(),
                                  model->ice_thickness(),
                                  *result);
  }

  return result;
}

IceModel_tempicethk::IceModel_tempicethk(const IceModel *m)
  : Diag<IceModel>(m) {

  // set metadata:
  m_vars.push_back(SpatialVariableMetadata(m_sys,
                                           "tempicethk"));

  set_attrs("temperate ice thickness (total column content)", "",
            "m", "m", 0);
  m_vars[0].set_double("_FillValue", m_fill_value);
}

IceModelVec::Ptr IceModel_tempicethk::compute_impl() {

  IceModelVec2S::Ptr result(new IceModelVec2S);
  result->create(m_grid, "tempicethk", WITHOUT_GHOSTS);
  result->metadata(0) = m_vars[0];

  const IceModelVec2CellType &cell_type = model->cell_type_mask();
  const IceModelVec3& ice_enthalpy = model->ice_enthalpy();
  const IceModelVec2S& ice_thickness = model->ice_thickness();

  IceModelVec::AccessList list;
  list.add(cell_type);
  list.add(*result);
  list.add(ice_enthalpy);
  list.add(ice_thickness);

  EnthalpyConverter::Ptr EC = model->ctx()->enthalpy_converter();

  ParallelSection loop(m_grid->com);
  try {
    for (Points p(*m_grid); p; p.next()) {
      const int i = p.i(), j = p.j();

      if (cell_type.icy(i, j)) {
        const double *Enth = ice_enthalpy.get_column(i,j);
        double H_temperate = 0.0;
        const double H = ice_thickness(i,j);
        const unsigned int ks = m_grid->kBelowHeight(H);

        for (unsigned int k=0; k<ks; ++k) { // FIXME issue #15
          double pressure = EC->pressure(H - m_grid->z(k));

          if (EC->is_temperate_relaxed(Enth[k], pressure)) {
            H_temperate += m_grid->z(k+1) - m_grid->z(k);
          }
        }

        double pressure = EC->pressure(H - m_grid->z(ks));
        if (EC->is_temperate_relaxed(Enth[ks], pressure)) {
          H_temperate += H - m_grid->z(ks);
        }

        (*result)(i,j) = H_temperate;
      } else {
        // ice-free
        (*result)(i,j) = m_fill_value;
      }
    }
  } catch (...) {
    loop.failed();
  }
  loop.check();

  return result;
}

IceModel_tempicethk_basal::IceModel_tempicethk_basal(const IceModel *m)
  : Diag<IceModel>(m) {

  // set metadata:
  m_vars.push_back(SpatialVariableMetadata(m_sys,
                                           "tempicethk_basal"));

  set_attrs("thickness of the basal layer of temperate ice", "",
            "m", "m", 0);
  m_vars[0].set_double("_FillValue", m_fill_value);
}

/*!
 * Uses linear interpolation to go beyond vertical grid resolution.
 */
IceModelVec::Ptr IceModel_tempicethk_basal::compute_impl() {

  IceModelVec2S::Ptr result(new IceModelVec2S);
  result->create(m_grid, "tempicethk_basal", WITHOUT_GHOSTS);
  result->metadata(0) = m_vars[0];

  EnthalpyConverter::Ptr EC = model->ctx()->enthalpy_converter();

  const IceModelVec2CellType &cell_type = model->cell_type_mask();
  const IceModelVec3& ice_enthalpy = model->ice_enthalpy();
  const IceModelVec2S& ice_thickness = model->ice_thickness();

  IceModelVec::AccessList list;
  list.add(cell_type);
  list.add(*result);
  list.add(ice_thickness);
  list.add(ice_enthalpy);

  ParallelSection loop(m_grid->com);
  try {
    for (Points p(*m_grid); p; p.next()) {
      const int i = p.i(), j = p.j();

      double H = ice_thickness(i,j);

      // if we have no ice, go on to the next grid point (this cell will be
      // marked as "missing" later)
      if (cell_type.ice_free(i, j)) {
        (*result)(i,j) = m_fill_value;
        continue;
      }

      const double *Enth = ice_enthalpy.get_column(i,j);

      unsigned int ks = m_grid->kBelowHeight(H);

      unsigned int k = 0;
      double pressure = EC->pressure(H - m_grid->z(k));
      while (k <= ks) {         // FIXME issue #15
        pressure = EC->pressure(H - m_grid->z(k));

        if (EC->is_temperate_relaxed(Enth[k],pressure)) {
          k++;
        } else {
          break;
        }
      }
      // after this loop 'pressure' is equal to the pressure at the first level
      // that is cold

      // no temperate ice at all; go to the next grid point
      if (k == 0) {
        (*result)(i,j) = 0.0;
        continue;
      }

      // the whole column is temperate (except, possibly, some ice between
      // z(ks) and the total thickness; we ignore it)
      if (k == ks + 1) {
        (*result)(i,j) = m_grid->z(ks);
        continue;
      }

      double
        pressure_0 = EC->pressure(H - m_grid->z(k-1)),
        dz         = m_grid->z(k) - m_grid->z(k-1),
        slope1     = (Enth[k] - Enth[k-1]) / dz,
        slope2     = (EC->enthalpy_cts(pressure) - EC->enthalpy_cts(pressure_0)) / dz;

      if (slope1 != slope2) {
        (*result)(i,j) = m_grid->z(k-1) +
          (EC->enthalpy_cts(pressure_0) - Enth[k-1]) / (slope1 - slope2);

        // check if the resulting thickness is valid:
        (*result)(i,j) = std::max((*result)(i,j), m_grid->z(k-1));
        (*result)(i,j) = std::min((*result)(i,j), m_grid->z(k));
      } else {
        throw RuntimeError::formatted(PISM_ERROR_LOCATION, "Linear interpolation of the thickness of"
                                      " the basal temperate layer failed:\n"
                                      "(i=%d, j=%d, k=%d, ks=%d)\n",
                                      i, j, k, ks);
      }
    }
  } catch (...) {
    loop.failed();
  }
  loop.check();


  return result;
}

IceModel_flux_divergence::IceModel_flux_divergence(const IceModel *m)
  : Diag<IceModel>(m) {

  // set metadata:
  m_vars.push_back(SpatialVariableMetadata(m_sys, "flux_divergence"));

  set_attrs("flux divergence", "", "m s-1", "m year-1", 0);
}

IceModelVec::Ptr IceModel_flux_divergence::compute_impl() {

  IceModelVec2S::Ptr result(new IceModelVec2S);
  result->create(m_grid, "flux_divergence", WITHOUT_GHOSTS);
  result->metadata() = m_vars[0];
  result->write_in_glaciological_units = true;

  result->copy_from(model->flux_divergence());

  return result;
}

IceModel_climatic_mass_balance_cumulative::IceModel_climatic_mass_balance_cumulative(const IceModel *m)
  : Diag<IceModel>(m) {

  // set metadata:
  m_vars.push_back(SpatialVariableMetadata(m_sys,
                                           "climatic_mass_balance_cumulative"));

  set_attrs("cumulative ice-equivalent climatic mass balance", "",
            "kg m-2", "kg m-2", 0);
}

IceModelVec::Ptr IceModel_climatic_mass_balance_cumulative::compute_impl() {

  IceModelVec2S::Ptr result(new IceModelVec2S);
  result->create(m_grid, "climatic_mass_balance_cumulative", WITHOUT_GHOSTS);
  result->metadata() = m_vars[0];
  result->write_in_glaciological_units = true;

  result->copy_from(model->cumulative_fluxes_2d().climatic_mass_balance);

  return result;
}

IceModel_ivol::IceModel_ivol(const IceModel *m)
  : TSDiag<IceModel>(m) {

  // set metadata:
  m_ts = new DiagnosticTimeseries(*m_grid, "ivol", m_time_dimension_name);

  m_ts->metadata().set_string("units", "m3");
  m_ts->dimension_metadata().set_string("units", m_time_units);

  m_ts->metadata().set_string("long_name", "total ice volume");
  m_ts->metadata().set_double("valid_min", 0.0);
}

void IceModel_ivol::update(double a, double b) {

  double value = model->ice_volume();

  m_ts->append(value, a, b);
}

IceModel_slvol::IceModel_slvol(const IceModel *m)
  : TSDiag<IceModel>(m) {

  // set metadata:
  m_ts = new DiagnosticTimeseries(*m_grid, "slvol", m_time_dimension_name);

  m_ts->metadata().set_string("units", "m");
  m_ts->dimension_metadata().set_string("units", m_time_units);

  m_ts->metadata().set_string("long_name", "total sea-level relevant ice IN SEA-LEVEL EQUIVALENT");
  m_ts->metadata().set_double("valid_min", 0.0);
}

void IceModel_slvol::update(double a, double b) {

  double value = model->sealevel_volume();

  m_ts->append(value, a, b);
}

IceModel_divoldt::IceModel_divoldt(const IceModel *m)
  : TSDiag<IceModel>(m) {

  // set metadata:
  m_ts = new DiagnosticTimeseries(*m_grid, "divoldt", m_time_dimension_name);

  m_ts->metadata().set_string("units", "m3 s-1");
  m_ts->dimension_metadata().set_string("units", m_time_units);
  m_ts->rate_of_change = true;

  m_ts->metadata().set_string("long_name", "total ice volume rate of change");
}

void IceModel_divoldt::update(double a, double b) {

  double value = model->ice_volume();

  // note that "value" below *should* be the ice volume
  m_ts->append(value, a, b);
}


IceModel_iarea::IceModel_iarea(const IceModel *m)
  : TSDiag<IceModel>(m) {

  // set metadata:
  m_ts = new DiagnosticTimeseries(*m_grid, "iarea", m_time_dimension_name);

  m_ts->metadata().set_string("units", "m2");
  m_ts->dimension_metadata().set_string("units", m_time_units);
  m_ts->metadata().set_string("long_name", "total ice area");
  m_ts->metadata().set_double("valid_min", 0.0);
}

void IceModel_iarea::update(double a, double b) {

  double value = model->ice_area();

  m_ts->append(value, a, b);
}

IceModel_imass::IceModel_imass(const IceModel *m)
  : TSDiag<IceModel>(m) {

  // set metadata:
  m_ts = new DiagnosticTimeseries(*m_grid, "imass", m_time_dimension_name);

  m_ts->metadata().set_string("units", "kg");
  m_ts->dimension_metadata().set_string("units", m_time_units);
  m_ts->metadata().set_string("long_name", "total ice mass");
  m_ts->metadata().set_double("valid_min", 0.0);
}

void IceModel_imass::update(double a, double b) {

  double value = model->ice_volume();

  m_ts->append(value * m_grid->ctx()->config()->get_double("constants.ice.density"), a, b);
}


IceModel_dimassdt::IceModel_dimassdt(const IceModel *m)
  : TSDiag<IceModel>(m) {

  // set metadata:
  m_ts = new DiagnosticTimeseries(*m_grid, "dimassdt", m_time_dimension_name);

  m_ts->metadata().set_string("units", "kg s-1");
  m_ts->dimension_metadata().set_string("units", m_time_units);
  m_ts->metadata().set_string("long_name", "total ice mass rate of change");

  m_ts->rate_of_change = true;
}

void IceModel_dimassdt::update(double a, double b) {

  double value = model->ice_volume();

  m_ts->append(value * m_grid->ctx()->config()->get_double("constants.ice.density"), a, b);
}


IceModel_ivoltemp::IceModel_ivoltemp(const IceModel *m)
  : TSDiag<IceModel>(m) {

  // set metadata:
  m_ts = new DiagnosticTimeseries(*m_grid, "ivoltemp", m_time_dimension_name);

  m_ts->metadata().set_string("units", "m3");
  m_ts->dimension_metadata().set_string("units", m_time_units);
  m_ts->metadata().set_string("long_name", "total volume of temperate ice");
  m_ts->metadata().set_double("valid_min", 0.0);
}

void IceModel_ivoltemp::update(double a, double b) {

  double value = model->ice_volume_temperate();

  m_ts->append(value, a, b);
}


IceModel_ivolcold::IceModel_ivolcold(const IceModel *m)
  : TSDiag<IceModel>(m) {

  // set metadata:
  m_ts = new DiagnosticTimeseries(*m_grid, "ivolcold", m_time_dimension_name);

  m_ts->metadata().set_string("units", "m3");
  m_ts->dimension_metadata().set_string("units", m_time_units);
  m_ts->metadata().set_string("long_name", "total volume of cold ice");
  m_ts->metadata().set_double("valid_min", 0.0);
}

void IceModel_ivolcold::update(double a, double b) {

  double value = model->ice_volume_cold();

  m_ts->append(value, a, b);
}

IceModel_iareatemp::IceModel_iareatemp(const IceModel *m)
  : TSDiag<IceModel>(m) {

  // set metadata:
  m_ts = new DiagnosticTimeseries(*m_grid, "iareatemp", m_time_dimension_name);

  m_ts->metadata().set_string("units", "m2");
  m_ts->dimension_metadata().set_string("units", m_time_units);
  m_ts->metadata().set_string("long_name", "ice-covered area where basal ice is temperate");
  m_ts->metadata().set_double("valid_min", 0.0);
}

void IceModel_iareatemp::update(double a, double b) {

  double value = model->ice_area_temperate();

  m_ts->append(value, a, b);
}

IceModel_iareacold::IceModel_iareacold(const IceModel *m)
  : TSDiag<IceModel>(m) {

  // set metadata:
  m_ts = new DiagnosticTimeseries(*m_grid, "iareacold", m_time_dimension_name);

  m_ts->metadata().set_string("units", "m2");
  m_ts->dimension_metadata().set_string("units", m_time_units);
  m_ts->metadata().set_string("long_name", "ice-covered area where basal ice is cold");
  m_ts->metadata().set_double("valid_min", 0.0);
}

void IceModel_iareacold::update(double a, double b) {

  double value = model->ice_area_cold();

  m_ts->append(value, a, b);
}

IceModel_ienthalpy::IceModel_ienthalpy(const IceModel *m)
  : TSDiag<IceModel>(m) {

  // set metadata:
  m_ts = new DiagnosticTimeseries(*m_grid, "ienthalpy", m_time_dimension_name);

  m_ts->metadata().set_string("units", "J");
  m_ts->dimension_metadata().set_string("units", m_time_units);
  m_ts->metadata().set_string("long_name", "total ice enthalpy");
  m_ts->metadata().set_double("valid_min", 0.0);
}

void IceModel_ienthalpy::update(double a, double b) {

  double value = total_ice_enthalpy(model->ice_enthalpy(),
                                    model->ice_thickness(),
                                    model->cell_area());

  m_ts->append(value, a, b);
}

IceModel_iareag::IceModel_iareag(const IceModel *m)
  : TSDiag<IceModel>(m) {

  // set metadata:
  m_ts = new DiagnosticTimeseries(*m_grid, "iareag", m_time_dimension_name);

  m_ts->metadata().set_string("units", "m2");
  m_ts->dimension_metadata().set_string("units", m_time_units);
  m_ts->metadata().set_string("long_name", "total grounded ice area");
}

void IceModel_iareag::update(double a, double b) {

  double value = model->ice_area_grounded();

  m_ts->append(value, a, b);
}

IceModel_iareaf::IceModel_iareaf(const IceModel *m)
  : TSDiag<IceModel>(m) {

  // set metadata:
  m_ts = new DiagnosticTimeseries(*m_grid, "iareaf", m_time_dimension_name);

  m_ts->metadata().set_string("units", "m2");
  m_ts->dimension_metadata().set_string("units", m_time_units);
  m_ts->metadata().set_string("long_name", "total floating ice area");
}

void IceModel_iareaf::update(double a, double b) {

  double value = model->ice_area_floating();

  m_ts->append(value, a, b);
}

IceModel_dt::IceModel_dt(const IceModel *m)
  : TSDiag<IceModel>(m) {

  // set metadata:
  m_ts = new DiagnosticTimeseries(*m_grid, "dt", m_time_dimension_name);

  m_ts->metadata().set_string("units", "second");
  m_ts->metadata().set_string("glaciological_units", "year");
  m_ts->dimension_metadata().set_string("units", m_time_units);
  m_ts->metadata().set_string("long_name", "mass continuity time step");
}

void IceModel_dt::update(double a, double b) {

  m_ts->append(model->dt(), a, b);
}

IceModel_max_diffusivity::IceModel_max_diffusivity(const IceModel *m)
  : TSDiag<IceModel>(m) {

  // set metadata:
  m_ts = new DiagnosticTimeseries(*m_grid, "max_diffusivity", m_time_dimension_name);

  m_ts->metadata().set_string("units", "m2 s-1");
  m_ts->dimension_metadata().set_string("units", m_time_units);
  m_ts->metadata().set_string("long_name", "maximum diffusivity");
}

void IceModel_max_diffusivity::update(double a, double b) {
  double value = model->stress_balance()->max_diffusivity();

  m_ts->append(value, a, b);
}

IceModel_surface_flux::IceModel_surface_flux(const IceModel *m)
  : TSDiag<IceModel>(m) {

  // set metadata:
  m_ts = new DiagnosticTimeseries(*m_grid, "surface_ice_flux", m_time_dimension_name);

  m_ts->metadata().set_string("units", "kg s-1");
  m_ts->dimension_metadata().set_string("units", m_time_units);
  m_ts->metadata().set_string("long_name", "total over ice domain of top surface ice mass flux");
  m_ts->metadata().set_string("comment", "positive means ice gain");
  m_ts->rate_of_change = true;
}

void IceModel_surface_flux::update(double a, double b) {

  m_ts->append(model->cumulative_fluxes().surface, a, b);
}

IceModel_surface_flux_cumulative::IceModel_surface_flux_cumulative(const IceModel *m)
  : TSDiag<IceModel>(m) {

  // set metadata:
  m_ts = new DiagnosticTimeseries(*m_grid, "surface_ice_flux_cumulative", m_time_dimension_name);

  m_ts->metadata().set_string("units", "kg");
  m_ts->dimension_metadata().set_string("units", m_time_units);
  m_ts->metadata().set_string("long_name", "cumulative total over ice domain of top surface ice mass flux");
}

void IceModel_surface_flux_cumulative::update(double a, double b) {
  m_ts->append(model->cumulative_fluxes().surface, a, b);
}

IceModel_grounded_basal_flux::IceModel_grounded_basal_flux(const IceModel *m)
  : TSDiag<IceModel>(m) {

  // set metadata:
  m_ts = new DiagnosticTimeseries(*m_grid, "grounded_basal_ice_flux", m_time_dimension_name);

  m_ts->metadata().set_string("units", "kg s-1");
  m_ts->dimension_metadata().set_string("units", m_time_units);
  m_ts->metadata().set_string("long_name", "total over grounded ice domain of basal mass flux");
  m_ts->metadata().set_string("comment", "positive means ice gain");
  m_ts->rate_of_change = true;
}

void IceModel_grounded_basal_flux::update(double a, double b) {
  m_ts->append(model->cumulative_fluxes().grounded_basal, a, b);
}

IceModel_grounded_basal_flux_cumulative::IceModel_grounded_basal_flux_cumulative(const IceModel *m)
  : TSDiag<IceModel>(m) {

  // set metadata:
  m_ts = new DiagnosticTimeseries(*m_grid, "grounded_basal_ice_flux_cumulative", m_time_dimension_name);

  m_ts->metadata().set_string("units", "kg");
  m_ts->dimension_metadata().set_string("units", m_time_units);
  m_ts->metadata().set_string("long_name", "cumulative total grounded basal mass flux");
  m_ts->metadata().set_string("comment", "positive means ice gain");
}

void IceModel_grounded_basal_flux_cumulative::update(double a, double b) {
  m_ts->append(model->cumulative_fluxes().grounded_basal, a, b);
}

IceModel_sub_shelf_flux::IceModel_sub_shelf_flux(const IceModel *m)
  : TSDiag<IceModel>(m) {

  // set metadata:
  m_ts = new DiagnosticTimeseries(*m_grid, "sub_shelf_ice_flux", m_time_dimension_name);

  m_ts->metadata().set_string("units", "kg s-1");
  m_ts->dimension_metadata().set_string("units", m_time_units);
  m_ts->metadata().set_string("long_name", "total sub-shelf ice flux");
  m_ts->metadata().set_string("comment", "positive means ice gain");
  m_ts->rate_of_change = true;
}

void IceModel_sub_shelf_flux::update(double a, double b) {
  m_ts->append(model->cumulative_fluxes().sub_shelf, a, b);
}

IceModel_sub_shelf_flux_cumulative::IceModel_sub_shelf_flux_cumulative(const IceModel *m)
  : TSDiag<IceModel>(m) {

  // set metadata:
  m_ts = new DiagnosticTimeseries(*m_grid, "sub_shelf_ice_flux_cumulative", m_time_dimension_name);

  m_ts->metadata().set_string("units", "kg");
  m_ts->dimension_metadata().set_string("units", m_time_units);
  m_ts->metadata().set_string("long_name", "cumulative total sub-shelf ice flux");
  m_ts->metadata().set_string("comment", "positive means ice gain");
}

void IceModel_sub_shelf_flux_cumulative::update(double a, double b) {
  m_ts->append(model->cumulative_fluxes().sub_shelf, a, b);
}

IceModel_nonneg_flux::IceModel_nonneg_flux(const IceModel *m)
  : TSDiag<IceModel>(m) {

  // set metadata:
  m_ts = new DiagnosticTimeseries(*m_grid, "nonneg_flux", m_time_dimension_name);

  m_ts->metadata().set_string("units", "kg s-1");
  m_ts->dimension_metadata().set_string("units", m_time_units);
  m_ts->metadata().set_string("long_name", "'numerical' ice flux resulting from enforcing the 'thk >= 0' rule");
  m_ts->metadata().set_string("comment", "positive means ice gain");
  m_ts->rate_of_change = true;
}

void IceModel_nonneg_flux::update(double a, double b) {
  m_ts->append(model->cumulative_fluxes().nonneg_rule, a, b);
}

IceModel_nonneg_flux_cumulative::IceModel_nonneg_flux_cumulative(const IceModel *m)
  : TSDiag<IceModel>(m) {

  // set metadata:
  m_ts = new DiagnosticTimeseries(*m_grid, "nonneg_flux_cumulative", m_time_dimension_name);

  m_ts->metadata().set_string("units", "kg");
  m_ts->dimension_metadata().set_string("units", m_time_units);
  m_ts->metadata().set_string("long_name", "cumulative 'numerical' ice flux resulting from enforcing the 'thk >= 0' rule");
  m_ts->metadata().set_string("comment", "positive means ice gain");
}

void IceModel_nonneg_flux_cumulative::update(double a, double b) {
  m_ts->append(model->cumulative_fluxes().nonneg_rule, a, b);
}

IceModel_discharge_flux::IceModel_discharge_flux(const IceModel *m)
  : TSDiag<IceModel>(m) {

  // set metadata:
  m_ts = new DiagnosticTimeseries(*m_grid, "discharge_flux", m_time_dimension_name);

  m_ts->metadata().set_string("units", "kg s-1");
  m_ts->dimension_metadata().set_string("units", m_time_units);
  m_ts->metadata().set_string("long_name", "discharge (calving & icebergs) flux");
  m_ts->metadata().set_string("comment", "positive means ice gain");
  m_ts->rate_of_change = true;
}

void IceModel_discharge_flux::update(double a, double b) {
  m_ts->append(model->cumulative_fluxes().discharge, a, b);
}

IceModel_discharge_flux_cumulative::IceModel_discharge_flux_cumulative(const IceModel *m)
  : TSDiag<IceModel>(m) {

  // set metadata:
  m_ts = new DiagnosticTimeseries(*m_grid, "discharge_flux_cumulative", m_time_dimension_name);

  m_ts->metadata().set_string("units", "kg");
  m_ts->dimension_metadata().set_string("units", m_time_units);
  m_ts->metadata().set_string("long_name", "cumulative discharge (calving etc.) flux");
  m_ts->metadata().set_string("comment", "positive means ice gain");
}

void IceModel_discharge_flux_cumulative::update(double a, double b) {
  m_ts->append(model->cumulative_fluxes().discharge, a, b);
}

IceModel_dHdt::IceModel_dHdt(const IceModel *m)
  : Diag<IceModel>(m) {

  // set metadata:
  m_vars.push_back(SpatialVariableMetadata(m_sys, "dHdt"));

  set_attrs("ice thickness rate of change", "tendency_of_land_ice_thickness",
            "m s-1", "m year-1", 0);

  double fill_value = units::convert(m_sys, m_fill_value,
                                     "m year-1", "m second-1");

  m_vars[0].set_double("valid_min",  units::convert(m_sys, -1e6, "m year-1", "m second-1"));
  m_vars[0].set_double("valid_max",  units::convert(m_sys,  1e6, "m year-1", "m second-1"));
  m_vars[0].set_double("_FillValue", fill_value);
  m_vars[0].set_string("cell_methods", "time: mean");

  m_last_ice_thickness.create(m_grid, "last_ice_thickness", WITHOUT_GHOSTS);
  m_last_ice_thickness.set_attrs("internal",
                               "ice thickness at the time of the last report of dHdt",
                               "m", "land_ice_thickness");

  m_last_report_time = GSL_NAN;
}

IceModelVec::Ptr IceModel_dHdt::compute_impl() {

  IceModelVec2S::Ptr result(new IceModelVec2S);
  result->create(m_grid, "dHdt", WITHOUT_GHOSTS);
  result->metadata() = m_vars[0];
  result->write_in_glaciological_units = true;

  if (gsl_isnan(m_last_report_time)) {
    result->set(units::convert(m_sys, 2e6, "m year-1", "m second-1"));
  } else {
    const IceModelVec2S& ice_thickness = model->ice_thickness();

    IceModelVec::AccessList list;
    list.add(*result);
    list.add(m_last_ice_thickness);
    list.add(ice_thickness);

    double dt = m_grid->ctx()->time()->current() - m_last_report_time;
    for (Points p(*m_grid); p; p.next()) {
      const int i = p.i(), j = p.j();

      (*result)(i, j) = (ice_thickness(i, j) - m_last_ice_thickness(i, j)) / dt;
    }
  }

  // Save the ice thickness and the corresponding time:
  this->update_cumulative();

  return result;
}

void IceModel_dHdt::update_cumulative() {
  const IceModelVec2S& ice_thickness = model->ice_thickness();

  IceModelVec::AccessList list;
  list.add(ice_thickness);
  list.add(m_last_ice_thickness);

  for (Points p(*m_grid); p; p.next()) {
    const int i = p.i(), j = p.j();
    m_last_ice_thickness(i, j) = ice_thickness(i, j);
  }

  m_last_report_time = m_grid->ctx()->time()->current();
}

IceModel_ivolg::IceModel_ivolg(const IceModel *m)
  : TSDiag<IceModel>(m) {

  // set metadata:
  m_ts = new DiagnosticTimeseries(*m_grid, "ivolg", m_time_dimension_name);

  m_ts->metadata().set_string("units", "m3");
  m_ts->dimension_metadata().set_string("units", m_time_units);
  m_ts->metadata().set_string("long_name", "total grounded ice volume");
}

void IceModel_ivolg::update(double a, double b) {
  double volume = 0.0;

  const IceModelVec2CellType &cell_type = model->cell_type_mask();

  const IceModelVec2S
    &cell_area     = model->cell_area(),
    &ice_thickness = *m_grid->variables().get_2d_scalar("land_ice_thickness");

  IceModelVec::AccessList list;
  list.add(ice_thickness);
  list.add(cell_type);
  list.add(cell_area);

  for (Points p(*m_grid); p; p.next()) {
    const int i = p.i(), j = p.j();

    if (cell_type.grounded_ice(i,j)) {
      volume += cell_area(i,j) * ice_thickness(i,j);
    }
  }

  double value = GlobalSum(m_grid->com, volume);

  m_ts->append(value, a, b);
}

IceModel_ivolf::IceModel_ivolf(const IceModel *m)
  : TSDiag<IceModel>(m) {

  // set metadata:
  m_ts = new DiagnosticTimeseries(*m_grid, "ivolf", m_time_dimension_name);

  m_ts->metadata().set_string("units", "m3");
  m_ts->dimension_metadata().set_string("units", m_time_units);
  m_ts->metadata().set_string("long_name", "total floating ice volume");
}

void IceModel_ivolf::update(double a, double b) {
  double volume = 0.0;

  const IceModelVec2CellType &cell_type = model->cell_type_mask();

  const IceModelVec2S
    &cell_area     = model->cell_area(),
    &ice_thickness = *m_grid->variables().get_2d_scalar("land_ice_thickness");

  IceModelVec::AccessList list;
  list.add(ice_thickness);
  list.add(cell_type);
  list.add(cell_area);

  for (Points p(*m_grid); p; p.next()) {
    const int i = p.i(), j = p.j();

    if (cell_type.floating_ice(i,j)) {
      volume += cell_area(i,j) * ice_thickness(i,j);
    }
  }

  double value = GlobalSum(m_grid->com, volume);

  m_ts->append(value, a, b);
}

//! \brief Reports the maximum horizontal absolute velocity component over the grid.
/*!
 * This is the value used by the adaptive time-stepping code in the CFL condition
 * for horizontal advection (i.e. in energy and mass conservation time steps).
 *
 * This is not the maximum horizontal speed, but rather the maximum of components.
 *
 * Note that this picks up the value computed during the time-step taken at a
 * reporting time. (It is not the "average over the reporting interval computed using
 * differencing in time", as other rate-of-change diagnostics.)
 */
IceModel_max_hor_vel::IceModel_max_hor_vel(const IceModel *m)
  : TSDiag<IceModel>(m) {

  // set metadata:
  m_ts = new DiagnosticTimeseries(*m_grid, "max_hor_vel", m_time_dimension_name);

  m_ts->metadata().set_string("units", "m second-1");
  m_ts->metadata().set_string("glaciological_units", "m year-1");
  m_ts->dimension_metadata().set_string("units", m_time_units);
  m_ts->metadata().set_string("long_name",
                                "maximum abs component of horizontal ice velocity"
                                " over grid in last time step during time-series reporting interval");
}

void IceModel_max_hor_vel::update(double a, double b) {

  CFLData cfl = model->stress_balance()->max_timestep_cfl_3d();

  m_ts->append(std::max(cfl.u_max, cfl.v_max), a, b);
}

IceModel_H_to_Href_flux::IceModel_H_to_Href_flux(const IceModel *m)
  : TSDiag<IceModel>(m) {
  // set metadata:
  m_ts = new DiagnosticTimeseries(*m_grid, "H_to_Href_flux", m_time_dimension_name);

  m_ts->metadata().set_string("units", "kg s-1");
  m_ts->dimension_metadata().set_string("units", m_time_units);
  m_ts->metadata().set_string("long_name", "mass flux from thk to Href");
  m_ts->metadata().set_string("comment", "does not correspond to mass gain or loss");
  m_ts->rate_of_change = true;
}

void IceModel_H_to_Href_flux::update(double a, double b) {
  m_ts->append(model->cumulative_fluxes().H_to_Href, a, b);
}


IceModel_Href_to_H_flux::IceModel_Href_to_H_flux(const IceModel *m)
  : TSDiag<IceModel>(m) {
  // set metadata:
  m_ts = new DiagnosticTimeseries(*m_grid, "Href_to_H_flux", m_time_dimension_name);

  m_ts->metadata().set_string("units", "kg s-1");
  m_ts->dimension_metadata().set_string("units", m_time_units);
  m_ts->metadata().set_string("long_name", "mass flux from Href to thk");
  m_ts->metadata().set_string("comment", "does not correspond to mass gain or loss");
  m_ts->rate_of_change = true;
}

void IceModel_Href_to_H_flux::update(double a, double b) {
  m_ts->append(model->cumulative_fluxes().Href_to_H, a, b);
}



IceModel_sum_divQ_flux::IceModel_sum_divQ_flux(const IceModel *m)
  : TSDiag<IceModel>(m) {
  // set metadata:
  m_ts = new DiagnosticTimeseries(*m_grid, "sum_divQ_flux", m_time_dimension_name);

  m_ts->metadata().set_string("units", "kg s-1");
  m_ts->dimension_metadata().set_string("units", m_time_units);
  m_ts->metadata().set_string("long_name", "sum(divQ)");
  m_ts->metadata().set_string("comment", "positive means ice gain");
  m_ts->rate_of_change = true;
}

void IceModel_sum_divQ_flux::update(double a, double b) {

  m_ts->append(model->cumulative_fluxes().sum_divQ_SIA +
               model->cumulative_fluxes().sum_divQ_SSA,
               a, b);
}

IceModel_limnsw::IceModel_limnsw(const IceModel *m)
  : TSDiag<IceModel>(m) {

  // set metadata:
  m_ts = new DiagnosticTimeseries(*m_grid, "limnsw", m_time_dimension_name);

  m_ts->metadata().set_string("units", "kg");
  m_ts->dimension_metadata().set_string("units", m_time_units);
  m_ts->metadata().set_string("long_name", "total mass of the ice not displacing sea water");
  m_ts->metadata().set_double("valid_min", 0.0);
}

void IceModel_limnsw::update(double a, double b) {

  Config::ConstPtr config = m_grid->ctx()->config();

  const double
    ice_density = config->get_double("constants.ice.density"),
    ice_volume  = model->ice_volume_not_displacing_seawater(),
    ice_mass    = ice_volume * ice_density;

  m_ts->append(ice_mass, a, b);
}



IceModel_nonneg_flux_2D_cumulative::IceModel_nonneg_flux_2D_cumulative(const IceModel *m)
  : Diag<IceModel>(m) {

  // set metadata:
  m_vars.push_back(SpatialVariableMetadata(m_sys,
                                           "nonneg_flux_cumulative"));

  set_attrs("cumulative non-negative rule (thk >= 0) flux",
            "",                 // no standard name
            "kg m-2", "Gt m-2", 0);
  m_vars[0].set_string("comment", "positive means ice gain");
}

IceModelVec::Ptr IceModel_nonneg_flux_2D_cumulative::compute_impl() {

  IceModelVec2S::Ptr result(new IceModelVec2S);
  result->create(m_grid, "nonneg_flux_cumulative", WITHOUT_GHOSTS);
  result->metadata() = m_vars[0];
  result->write_in_glaciological_units = true;

  result->copy_from(model->cumulative_fluxes_2d().nonneg);

  return result;
}

IceModel_grounded_basal_flux_2D_cumulative::IceModel_grounded_basal_flux_2D_cumulative(const IceModel *m)
  : Diag<IceModel>(m) {

  // set metadata:
  m_vars.push_back(SpatialVariableMetadata(m_sys,
                                           "grounded_basal_flux_cumulative"));

  set_attrs("cumulative grounded basal flux",
            "",                 // no standard name
            "kg m-2", "Gt m-2", 0);
  m_vars[0].set_string("comment", "positive means ice gain");
}

IceModelVec::Ptr IceModel_grounded_basal_flux_2D_cumulative::compute_impl() {

  IceModelVec2S::Ptr result(new IceModelVec2S);
  result->create(m_grid, "grounded_basal_flux_cumulative", WITHOUT_GHOSTS);
  result->metadata() = m_vars[0];
  result->write_in_glaciological_units = true;

  result->copy_from(model->cumulative_fluxes_2d().basal_grounded);

  return result;
}

IceModel_floating_basal_flux_2D_cumulative::IceModel_floating_basal_flux_2D_cumulative(const IceModel *m)
  : Diag<IceModel>(m) {

  // set metadata:
  m_vars.push_back(SpatialVariableMetadata(m_sys, "floating_basal_flux_cumulative"));

  set_attrs("cumulative floating basal flux",
            "",                 // no standard name
            "kg m-2", "Gt m-2", 0);
  m_vars[0].set_string("comment", "positive means ice gain");
}

IceModelVec::Ptr IceModel_floating_basal_flux_2D_cumulative::compute_impl() {

  IceModelVec2S::Ptr result(new IceModelVec2S);
  result->create(m_grid, "floating_basal_flux_cumulative", WITHOUT_GHOSTS);
  result->metadata() = m_vars[0];
  result->write_in_glaciological_units = true;

  result->copy_from(model->cumulative_fluxes_2d().basal_floating);

  return result;
}


IceModel_discharge_flux_2D_cumulative::IceModel_discharge_flux_2D_cumulative(const IceModel *m)
  : Diag<IceModel>(m) {

  // set metadata:
  m_vars.push_back(SpatialVariableMetadata(m_sys,
                                           "discharge_flux_cumulative"));

  set_attrs("cumulative ice discharge (calving) flux",
            "",                 // no standard name
            "kg", "Gt", 0);
  m_vars[0].set_string("comment", "positive means ice gain");
}

IceModelVec::Ptr IceModel_discharge_flux_2D_cumulative::compute_impl() {

  IceModelVec2S::Ptr result(new IceModelVec2S);
  result->create(m_grid, "discharge_flux_cumulative", WITHOUT_GHOSTS);
  result->metadata() = m_vars[0];
  result->write_in_glaciological_units = true;

  result->copy_from(model->cumulative_fluxes_2d().discharge);

  return result;
}

IceModel_discharge_flux_2D::IceModel_discharge_flux_2D(const IceModel *m)
  : Diag<IceModel>(m) {

  // set metadata:
  m_vars.push_back(SpatialVariableMetadata(m_sys, "discharge_flux"));

  set_attrs("average ice discharge (calving) flux over reporting interval",
            "",                 // no standard name
            "kg second-1", "Gt year-1", 0);
  m_vars[0].set_string("comment", "positive means ice gain");

  double fill_value = units::convert(m_sys, m_fill_value,
                                     "Gt year-1", "kg second-1");
  m_vars[0].set_double("_FillValue", fill_value);
  m_vars[0].set_string("cell_methods", "time: mean");

  m_last_cumulative_discharge.create(m_grid, "last_cumulative_discharge", WITHOUT_GHOSTS);
  m_last_cumulative_discharge.set_attrs("internal",
                                        "cumulative discharge at the time of the last report of discharge_flux",
                                        "kg", "");

  m_last_report_time = GSL_NAN;
}

IceModelVec::Ptr IceModel_discharge_flux_2D::compute_impl() {

  IceModelVec2S::Ptr result(new IceModelVec2S);
  result->create(m_grid, "discharge_flux", WITHOUT_GHOSTS);
  result->metadata() = m_vars[0];
  result->write_in_glaciological_units = true;

  const IceModelVec2S &cumulative_discharge = model->cumulative_fluxes_2d().discharge;
  const double current_time = m_grid->ctx()->time()->current();

  if (gsl_isnan(m_last_report_time)) {
    const double fill_value = units::convert(m_sys, m_fill_value,
                                             "Gt year-1", "kg second-1");
    result->set(fill_value);
  } else {
    IceModelVec::AccessList list;
    list.add(*result);
    list.add(m_last_cumulative_discharge);
    list.add(cumulative_discharge);

    double dt = current_time - m_last_report_time;
    for (Points p(*m_grid); p; p.next()) {
      const int i = p.i(), j = p.j();

      (*result)(i, j) = (cumulative_discharge(i, j) - m_last_cumulative_discharge(i, j)) / dt;
    }
  }

  // Save the cumulative discharge and the corresponding time:
  m_last_cumulative_discharge.copy_from(cumulative_discharge);
  m_last_report_time = current_time;

  return result;
}

IceModel_lat_lon_bounds::IceModel_lat_lon_bounds(const IceModel *m,
                                                 const std::string &var_name,
                                                 const std::string &proj_string)
  : Diag<IceModel>(m) {
  assert(var_name == "lat" || var_name == "lon");
  m_var_name = var_name;

  // set metadata:
  std::vector<double> levels(4);
  for (int k = 0; k < 4; ++k) {
    levels[k] = k;
  }

  m_vars.push_back(SpatialVariableMetadata(m_sys, m_var_name + "_bnds", levels));
  m_vars[0].get_z().set_name("nv4");
  m_vars[0].get_z().clear_all_strings();
  m_vars[0].get_z().clear_all_doubles();
  m_vars[0].set_time_independent(true);

  if (m_var_name == "lon") {
    set_attrs("longitude bounds", "", "degree_east", "degree_east", 0);
    m_vars[0].set_double("valid_min", -180);
    m_vars[0].set_double("valid_max", 180);
  } else {
    set_attrs("latitude bounds", "", "degree_north", "degree_north", 0);
    m_vars[0].set_double("valid_min", -90);
    m_vars[0].set_double("valid_max", 90);
  }
  m_vars[0].set_string("coordinates", "");

  m_proj_string = proj_string;

#if (PISM_USE_PROJ4==1)
  // create PROJ.4 objects to check if proj_string is OK.
  Proj lonlat("+proj=latlong +datum=WGS84 +ellps=WGS84");
  Proj pism(m_proj_string);
#endif
  // If PISM_USE_PROJ4 is not 1 we don't need to check validity of m_proj_string: this diagnostic
  // will not be available and so this code will not run.
}

IceModel_lat_lon_bounds::~IceModel_lat_lon_bounds() {
}

IceModelVec::Ptr IceModel_lat_lon_bounds::compute_impl() {
  std::map<std::string,std::string> attrs;
  std::vector<double> indices(4);

  IceModelVec3Custom::Ptr result(new IceModelVec3Custom);
  result->create(m_grid, m_var_name + "_bnds", "nv4",
                 indices, attrs);
  result->metadata(0) = m_vars[0];

  bool latitude = true;
  if (m_var_name == "lon") {
    latitude = false;
  }

  if (latitude) {
    compute_lat_bounds(m_proj_string, *result);
  } else {
    compute_lon_bounds(m_proj_string, *result);
  }

  return result;
}

IceModel_land_ice_area_fraction::IceModel_land_ice_area_fraction(const IceModel *m)
  : Diag<IceModel>(m) {
  m_vars.push_back(SpatialVariableMetadata(m_sys, land_ice_area_fraction_name));
  set_attrs("fraction of a grid cell covered by ice (grounded or floating)",
            "",                 // no standard name
            "1", "1", 0);
}

IceModelVec::Ptr IceModel_land_ice_area_fraction::compute_impl() {

  IceModelVec2S::Ptr result(new IceModelVec2S);
  result->create(m_grid, land_ice_area_fraction_name, WITHOUT_GHOSTS);
  result->metadata(0) = m_vars[0];

  const Vars &variables = m_grid->variables();

  const IceModelVec2S
    &thickness         = *variables.get_2d_scalar("land_ice_thickness"),
    &surface_elevation = *variables.get_2d_scalar("surface_altitude"),
    &bed_topography    = *variables.get_2d_scalar("bedrock_altitude");

  const IceModelVec2CellType &cell_type = model->cell_type_mask();

  IceModelVec::AccessList list;
  list.add(thickness);
  list.add(surface_elevation);
  list.add(bed_topography);
  list.add(cell_type);
  list.add(*result);

  const bool do_part_grid = m_config->get_boolean("geometry.part_grid.enabled");
  const IceModelVec2S *Href = NULL;
  if (do_part_grid) {
    Href = variables.get_2d_scalar("Href");
    list.add(*Href);
  }

  const bool reduce_frontal_thickness = false;
  const double dx = m_grid->dx();

  ParallelSection loop(m_grid->com);
  try {
    for (Points p(*m_grid); p; p.next()) {
      const int i = p.i(), j = p.j();

      if (cell_type.icy(i, j)) {
        // an "icy" cell: the area fraction is one
        (*result)(i, j) = 1.0;
      } else if (cell_type.ice_free_ocean(i, j)) {
        // an ice-free ocean cell may be "partially-filled", in which case we need to compute its
        // ice area fraction by dividing Href by the threshold thickness.

        double H_reference = do_part_grid ? (*Href)(i, j) : 0.0;

        if (H_reference > 0.0) {
          const double H_threshold = part_grid_threshold_thickness(cell_type.int_star(i, j),
                                                                   thickness.star(i, j),
                                                                   surface_elevation.star(i, j),
                                                                   bed_topography(i,j),
                                                                   dx,
                                                                   reduce_frontal_thickness);
          // protect from a division by zero
          if (H_threshold > 0.0) {
            (*result)(i, j) = H_reference / H_threshold;
          } else {
            (*result)(i, j) = 1.0;
          }
        } else {
          // H_reference is zero
          (*result)(i, j) = 0.0;
        }
      } else {
        // an ice-free-ground cell: the area fraction is zero
        (*result)(i, j) = 0.0;
      }
    } // end of the loop over grid points
  } catch (...) {
    loop.failed();
  }
  loop.check();

  return result;
}

IceModel_grounded_ice_sheet_area_fraction::IceModel_grounded_ice_sheet_area_fraction(const IceModel *m)
  : Diag<IceModel>(m) {
  m_vars.push_back(SpatialVariableMetadata(m_sys, grounded_ice_sheet_area_fraction_name));
  set_attrs("fraction of a grid cell covered by grounded ice",
            "",                 // no standard name
            "1", "1", 0);
}

IceModelVec::Ptr IceModel_grounded_ice_sheet_area_fraction::compute_impl() {
  IceModelVec2S::Ptr result(new IceModelVec2S);
  result->create(m_grid, grounded_ice_sheet_area_fraction_name, WITHOUT_GHOSTS);
  result->metadata() = m_vars[0];

  const double sea_level = model->ocean_model()->sea_level_elevation();

  const double
    ice_density   = m_config->get_double("constants.ice.density"),
    ocean_density = m_config->get_double("constants.sea_water.density");

  const Vars &variables = m_grid->variables();

  const IceModelVec2S
    &ice_thickness  = *variables.get_2d_scalar("land_ice_thickness"),
    &bed_topography = *variables.get_2d_scalar("bedrock_altitude");

  const IceModelVec2CellType &cell_type = model->cell_type_mask();

  compute_grounded_cell_fraction(ice_density, ocean_density, sea_level,
                                 ice_thickness, bed_topography, cell_type,
                                 *result, NULL, NULL);

  // All grounded areas have the grounded cell fraction of one, so now we make sure that ice-free
  // areas get the value of 0 (they are grounded but not covered by a grounded ice sheet).

  IceModelVec::AccessList list;
  list.add(cell_type);
  list.add(*result);

  ParallelSection loop(m_grid->com);
  try {
    for (Points p(*m_grid); p; p.next()) {
      const int i = p.i(), j = p.j();
      if (cell_type.ice_free(i, j)) {
        (*result)(i, j) = 0.0;
      }
    }
  } catch (...) {
    loop.failed();
  }
  loop.check();

  return result;
}

IceModel_floating_ice_sheet_area_fraction::IceModel_floating_ice_sheet_area_fraction(const IceModel *m)
  : Diag<IceModel>(m) {
  m_vars.push_back(SpatialVariableMetadata(m_sys, floating_ice_sheet_area_fraction_name));
  set_attrs("fraction of a grid cell covered by floating ice",
            "",                 // no standard name
            "1", "1", 0);
}

IceModelVec::Ptr IceModel_floating_ice_sheet_area_fraction::compute_impl() {

  IceModel_land_ice_area_fraction land_ice_area_fraction(model);
  IceModelVec::Ptr ice_area_fraction = land_ice_area_fraction.compute();

  IceModel_grounded_ice_sheet_area_fraction grounded_ice_sheet_area_fraction(model);
  IceModelVec::Ptr grounded_area_fraction = grounded_ice_sheet_area_fraction.compute();

  IceModelVec::Ptr result = ice_area_fraction;
  result->metadata() = m_vars[0];

  // Floating area fraction is total area fraction minus grounded area fraction.
  result->add(-1.0, *grounded_area_fraction);

  return result;
}

IceModel_surface_mass_balance_average::IceModel_surface_mass_balance_average(const IceModel *m)
  : Diag<IceModel>(m) {
  // set metadata:
  m_vars.push_back(SpatialVariableMetadata(m_sys, "surface_mass_balance_average"));

  set_attrs("average surface mass flux over reporting interval",
            "",                 // no standard name
            "kg m-2 second-1", "kg m-2 year-1", 0);
  m_vars[0].set_string("comment", "positive means ice gain");

  double fill_value = units::convert(m_sys, m_fill_value,
                                     "kg year-1", "kg second-1");
  m_vars[0].set_double("_FillValue", fill_value);
  m_vars[0].set_string("cell_methods", "time: mean");

  m_last_cumulative_SMB.create(m_grid, "last_cumulative_SMB", WITHOUT_GHOSTS);
  m_last_cumulative_SMB.set_attrs("internal",
                                  "cumulative SMB at the time of the last report of surface_mass_balance_average",
                                  "kg m-2", "");

  m_last_report_time = GSL_NAN;
}

IceModelVec::Ptr IceModel_surface_mass_balance_average::compute_impl() {
  IceModelVec2S::Ptr result(new IceModelVec2S);
  result->create(m_grid, "surface_mass_balance_average", WITHOUT_GHOSTS);
  result->metadata() = m_vars[0];
  result->write_in_glaciological_units = true;

  const IceModelVec2S &cumulative_SMB = model->cumulative_fluxes_2d().climatic_mass_balance;
  const double current_time = m_grid->ctx()->time()->current();

  if (gsl_isnan(m_last_report_time)) {
    const double fill_value = units::convert(m_sys, m_fill_value,
                                             "kg year-1", "kg second-1");
    result->set(fill_value);
  } else {
    IceModelVec::AccessList list;
    list.add(*result);
    list.add(m_last_cumulative_SMB);
    list.add(cumulative_SMB);

    double dt = current_time - m_last_report_time;
    for (Points p(*m_grid); p; p.next()) {
      const int i = p.i(), j = p.j();

      (*result)(i, j) = (cumulative_SMB(i, j) - m_last_cumulative_SMB(i, j)) / dt;
    }
  }

  // Save the cumulative SMB and the corresponding time:
  m_last_cumulative_SMB.copy_from(cumulative_SMB);
  m_last_report_time = current_time;

  return result;
}

IceModel_basal_mass_balance_average::IceModel_basal_mass_balance_average(const IceModel *m)
  : Diag<IceModel>(m) {
  // set metadata:
  m_vars.push_back(SpatialVariableMetadata(m_sys, "basal_mass_balance_average"));

  set_attrs("average basal mass flux over reporting interval",
            "",                 // no standard name
            "kg m-2 second-1", "kg m-2 year-1", 0);
  m_vars[0].set_string("comment", "positive means ice gain");

  double fill_value = units::convert(m_sys, m_fill_value,
                                     "kg year-1", "kg second-1");
  m_vars[0].set_double("_FillValue", fill_value);
  m_vars[0].set_string("cell_methods", "time: mean");

  m_last_cumulative_BMB.create(m_grid, "last_cumulative_basal_mass_balance", WITHOUT_GHOSTS);
  m_last_cumulative_BMB.set_attrs("internal",
                                  "cumulative basal mass balance at the time of the last report of basal_mass_balance_average",
                                  "kg m-2", "");

  m_last_report_time = GSL_NAN;
}

IceModelVec::Ptr IceModel_basal_mass_balance_average::compute_impl() {
  IceModelVec2S::Ptr result(new IceModelVec2S);
  result->create(m_grid, "basal_mass_balance_average", WITHOUT_GHOSTS);
  result->metadata() = m_vars[0];
  result->write_in_glaciological_units = true;

  const IceModelVec2S &cumulative_grounded_BMB = model->cumulative_fluxes_2d().basal_grounded;
  const IceModelVec2S &cumulative_floating_BMB = model->cumulative_fluxes_2d().basal_floating;
  const double current_time = m_grid->ctx()->time()->current();

  if (gsl_isnan(m_last_report_time)) {
    const double fill_value = units::convert(m_sys, m_fill_value,
                                             "kg year-1", "kg second-1");
    result->set(fill_value);
  } else {
    IceModelVec::AccessList list;
    list.add(*result);
    list.add(m_last_cumulative_BMB);
    list.add(cumulative_grounded_BMB);
    list.add(cumulative_floating_BMB);

    double dt = current_time - m_last_report_time;
    for (Points p(*m_grid); p; p.next()) {
      const int i = p.i(), j = p.j();

      (*result)(i, j) = (cumulative_grounded_BMB(i, j) +
                         cumulative_floating_BMB(i, j) -
                         m_last_cumulative_BMB(i, j)) / dt;
    }
  }

  // Save the cumulative BMB and the corresponding time:
  cumulative_grounded_BMB.add(1.0, cumulative_floating_BMB, m_last_cumulative_BMB);
  m_last_report_time = current_time;

  return result;
}

IceModel_height_above_flotation::IceModel_height_above_flotation(const IceModel *m)
  : Diag<IceModel>(m) {

  // set metadata:
  m_vars.push_back(SpatialVariableMetadata(m_sys,
                                           "height_above_flotation"));

  set_attrs("the height above flotation", "",
            "m", "m", 0);
  m_vars[0].set_double("_FillValue", m_fill_value);
}

IceModelVec::Ptr IceModel_height_above_flotation::compute_impl() {

  IceModelVec2S::Ptr result(new IceModelVec2S);
  result->create(m_grid, "height_above_flotation", WITHOUT_GHOSTS);
  result->metadata(0) = m_vars[0];

  const IceModelVec2CellType &cell_type = model->cell_type_mask();

  const double
    ice_density   = m_config->get_double("constants.ice.density"),
    ocean_density = m_config->get_double("constants.sea_water.density"),
    sea_level = model->ocean_model()->sea_level_elevation();

  const Vars &variables = m_grid->variables();

  const IceModelVec2S
    &ice_thickness  = *variables.get_2d_scalar("land_ice_thickness"),
    &bed_topography = *variables.get_2d_scalar("bedrock_altitude");

  IceModelVec::AccessList list;
  list.add(cell_type);
  list.add(*result);
  list.add(ice_thickness);
  list.add(bed_topography);

  ParallelSection loop(m_grid->com);
  try {
    for (Points p(*m_grid); p; p.next()) {
      const int i = p.i(), j = p.j();

      double thk = ice_thickness(i,j);
      double bed = bed_topography(i,j);

      // if we have no ice, go on to the next grid point (this cell will be
      // marked as "missing" later)
      if (cell_type.ice_free(i, j)) {
        (*result)(i,j) = m_fill_value;
        continue;
      }
      (*result)(i,j) = ((ice_density / ocean_density) * thk) + (bed - sea_level);
    }
  } catch (...) {
    loop.failed();
  }
  loop.check();


  return result;
}

IceModel_ice_mass::IceModel_ice_mass(const IceModel *m)
  : Diag<IceModel>(m) {

  // set metadata:
  m_vars.push_back(SpatialVariableMetadata(m_sys, "ice_mass"));

  set_attrs("mass per cell",
            "",                 // no standard name
            "kg", "kg", 0);
  m_vars[0].set_double("_FillValue", m_fill_value);
}

IceModelVec::Ptr IceModel_ice_mass::compute_impl() {

  IceModelVec2S::Ptr result(new IceModelVec2S);
  result->create(m_grid, "ice_mass", WITHOUT_GHOSTS);
  result->metadata(0) = m_vars[0];

  const IceModelVec2CellType &cell_type = model->cell_type_mask();

  const double
    ice_density = m_config->get_double("constants.ice.density");

  const Vars &variables = m_grid->variables();

  const IceModelVec2S
    &ice_thickness = *variables.get_2d_scalar("land_ice_thickness"),
    &cell_area     = *variables.get_2d_scalar("cell_area");

  IceModelVec::AccessList list;
  list.add(cell_type);
  list.add(*result);
  list.add(ice_thickness);
  list.add(cell_area);

  ParallelSection loop(m_grid->com);
  try {
    for (Points p(*m_grid); p; p.next()) {
      const int i = p.i(), j = p.j();

      // count all ice, including cells which have so little they
      // are considered "ice-free"
      if (ice_thickness(i, j) > 0.0) {
        (*result)(i,j) = ice_density * ice_thickness(i, j) * cell_area(i, j);
      } else {
        (*result)(i,j) = m_fill_value;
      }
    } // end of loop over grid points

  } catch (...) {
    loop.failed();
  }
  loop.check();

  // Add the mass of ice in Href:
  if (m_config->get_boolean("geometry.part_grid.enabled")) {
    const IceModelVec2S &Href = *variables.get_2d_scalar("Href");
    list.add(Href);
    for (Points p(*m_grid); p; p.next()) {
      const int i = p.i(), j = p.j();

      if (ice_thickness(i, j) <= 0.0 and Href(i, j) > 0.0) {
        (*result)(i, j) = ice_density * Href(i, j) * cell_area(i,j);
      }
    }
  }

  return result;
}

IceModel_topg_sl_adjusted::IceModel_topg_sl_adjusted(const IceModel *m)
  : Diag<IceModel>(m) {

  /* set metadata: */
  m_vars.push_back(SpatialVariableMetadata(m_sys, "topg_sl_adjusted"));

  set_attrs("sea-level adjusted bed topography (zero is at sea level)", "",
            "meters", "meters", 0);
}

IceModelVec::Ptr IceModel_topg_sl_adjusted::compute_impl() {

  IceModelVec2S::Ptr result(new IceModelVec2S);
  result->create(m_grid, "topg_sl_adjusted", WITHOUT_GHOSTS);
  result->metadata(0) = m_vars[0];

  result->copy_from(model->bed_model()->bed_elevation());
  // result = topg - sea_level
  result->shift(-model->ocean_model()->sea_level_elevation());

  return result;
}

IceModel_hardness::IceModel_hardness(const IceModel *m)
  : Diag<IceModel>(m) {

  /* set metadata: */
  m_vars.push_back(SpatialVariableMetadata(m_sys, "hardness", m_grid->z()));

  const double power = 1.0 / m_config->get_double("stress_balance.sia.Glen_exponent");
  char unitstr[TEMPORARY_STRING_LENGTH];
  snprintf(unitstr, sizeof(unitstr), "Pa s%f", power);

  set_attrs("ice hardness computed using the SIA flow law", "",
            unitstr, unitstr, 0);
}

IceModelVec::Ptr IceModel_hardness::compute_impl() {

  IceModelVec3::Ptr result(new IceModelVec3);
  result->create(m_grid, "hardness", WITHOUT_GHOSTS);
  result->metadata(0) = m_vars[0];

  EnthalpyConverter::Ptr EC = m_grid->ctx()->enthalpy_converter();

  const IceModelVec3  &ice_enthalpy  = model->ice_enthalpy();
  const IceModelVec2S &ice_thickness = model->ice_thickness();

  const rheology::FlowLaw *flow_law = model->stress_balance()->modifier()->flow_law();

  IceModelVec::AccessList list;
  list.add(ice_enthalpy);
  list.add(ice_thickness);
  list.add(*result);

  const unsigned int Mz = m_grid->Mz();

  ParallelSection loop(m_grid->com);
  try {
    for (Points p(*m_grid); p; p.next()) {
      const int i = p.i(), j = p.j();
      const double *E = ice_enthalpy.get_column(i, j);
      const double H = ice_thickness(i, j);

      double *hardness = result->get_column(i, j);

      for (unsigned int k = 0; k < Mz; ++k) {
        const double depth = H - m_grid->z(k);

        // EC->pressure() handles negative depths correctly
        const double pressure = EC->pressure(depth);

        hardness[k] = flow_law->hardness(E[k], pressure);
      }
    }
  } catch (...) {
    loop.failed();
  }
  loop.check();

  return result;
}

} // end of namespace pism<|MERGE_RESOLUTION|>--- conflicted
+++ resolved
@@ -18,33 +18,24 @@
 
 #include <gsl/gsl_math.h>
 
-#include "base/basalstrength/PISMYieldStress.hh"
-#include "base/energy/BedThermalUnit.hh"
-#include "base/hydrology/PISMHydrology.hh"
+#include "iceModel_diagnostics.hh"
+
 #include "base/rheology/FlowLaw.hh"
 #include "base/stressbalance/PISMStressBalance.hh"
 #include "base/stressbalance/SSB_Modifier.hh"
 #include "base/stressbalance/ShallowStressBalance.hh"
-#include "base/util/Mask.hh"
 #include "base/util/PISMDiagnostic.hh"
 #include "base/util/error_handling.hh"
 #include "base/util/iceModelVec3Custom.hh"
-#include "base/util/pism_options.hh"
-#include "coupler/PISMOcean.hh"
-#include "coupler/PISMSurface.hh"
-#include "earth/PISMBedDef.hh"
 #include "enthalpyConverter.hh"
-#include "iceModel_diagnostics.hh"
 #include "base/util/PISMVars.hh"
 #include "base/util/pism_utilities.hh"
+#include "coupler/PISMOcean.hh"
+#include "earth/PISMbedDef.hh"
 
 #include "base/grounded_cell_fraction.hh"
 #include "base/part_grid_threshold_thickness.hh"
-#include "base/calving/EigenCalving.hh"
-#include "base/calving/vonMisesCalving.hh"
-#include "base/calving/FrontalMelt.hh"
 #include "base/util/projection.hh"
-#include "base/age/AgeModel.hh"
 
 #if (PISM_USE_PROJ4==1)
 #include "base/util/Proj.hh"
@@ -153,48 +144,6 @@
   {
     std::set<std::string> list = m_grid->variables().keys();
 
-<<<<<<< HEAD
-=======
-    if (m_beddef != NULL) {
-      m_beddef->add_vars_to_output("big", list);
-      m_beddef->add_vars_to_output("big_2d", list);
-    }
-
-    if (m_age_model != NULL) {
-      m_age_model->add_vars_to_output("big", list);
-    }
-
-    if (m_btu != NULL) {
-      m_btu->add_vars_to_output("big", list);
-      m_btu->add_vars_to_output("big_2d", list);
-    }
-
-    if (m_basal_yield_stress_model != NULL) {
-      m_basal_yield_stress_model->add_vars_to_output("big", list);
-      m_basal_yield_stress_model->add_vars_to_output("big_2d", list);
-    }
-
-    if (m_subglacial_hydrology != NULL) {
-      m_subglacial_hydrology->add_vars_to_output("big", list);
-      m_subglacial_hydrology->add_vars_to_output("big_2d", list);
-    }
-
-    if (m_stress_balance != NULL) {
-      m_stress_balance->add_vars_to_output("big", list);
-      m_stress_balance->add_vars_to_output("big_2d", list);
-    }
-
-    if (m_ocean != NULL) {
-      m_ocean->add_vars_to_output("big", list);
-      m_ocean->add_vars_to_output("big_2d", list);
-    }
-
-    if (m_surface != NULL) {
-      m_surface->add_vars_to_output("big", list);
-      m_surface->add_vars_to_output("big_2d", list);
-    }
-
->>>>>>> 671eb9d7
     for (unsigned int d = 3; d > 1; --d) {
 
       m_log->message(1,
