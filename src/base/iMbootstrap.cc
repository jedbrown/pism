--- conflicted
+++ resolved
@@ -118,203 +118,4 @@
   }
 }
 
-<<<<<<< HEAD
-//! Fill 3D fields using heuristics.
-void IceModel::bootstrap_3d() {
-
-  {
-    m_surface->ice_surface_temperature(m_ice_surface_temp);
-    m_surface->ice_surface_mass_flux(m_climatic_mass_balance);
-  }
-
-  if (m_config->get_boolean("energy.temperature_based")) {
-    // set ice temperature:
-    bootstrap_ice_temperature(m_ice_thickness,
-                              m_ice_surface_temp,
-                              m_climatic_mass_balance,
-                              m_btu->flux_through_top_surface(),
-                              m_ice_temperature);
-
-    // use temperature to initialize enthalpy:
-    compute_enthalpy_cold(m_ice_temperature, m_ice_thickness, m_ice_enthalpy);
-
-    m_log->message(2, " - ice enthalpy set from temperature, as cold ice (zero liquid fraction)\n");
-  } else {
-    // enthalpy mode
-
-    bootstrap_ice_enthalpy(m_ice_thickness,
-                           m_ice_surface_temp,
-                           m_climatic_mass_balance,
-                           m_btu->flux_through_top_surface(),
-                           m_ice_enthalpy);
-  }
-}
-
-//! Create a temperature field within the ice from provided ice thickness, surface temperature, surface mass balance, and geothermal flux.
-/*!
-In bootstrapping we need to determine initial values for the temperature within
-the ice (and the bedrock).  There are various data available at bootstrapping,
-but not the 3D temperature field needed as initial values for the temperature.  Here
-we take a "guess" based on an assumption of steady state and a simple model of
-the vertical velocity in the column.  The rule is certainly heuristic but it
-seems to work well anyway.
-
-The result is *not* the temperature field which is in steady state with the ice
-dynamics.  Spinup is most-definitely needed in many applications.  Such spinup
-usually starts from the temperature field computed by this procedure and then
-runs for a long time (e.g. \f$10^4\f$ to \f$10^6\f$ years), possibly with fixed
-geometry, to get closer to thermomechanically-coupled equilibrium.
-
-Consider a horizontal grid point.  Suppose the surface temperature
-\f$T_s\f$, surface mass balance \f$m\f$, and geothermal flux \f$g\f$ are given at that location.
-Within the column denote the temperature by \f$T(z)\f$ at height \f$z\f$ above
-the base of the ice.  Suppose the column of ice has height \f$H\f$, the ice
-thickness.
-
-There are two alternative bootstrap methods determined by the configuration parameter
-`config.get_double("bootstrapping.temperature_heuristic"))`. Allowed values are `"smb"` and
-`"quartic_guess"`.
-
-1. If the `smb` method is chosen, which is the default, and if \f$m>0\f$,
-then the method sets the ice
-temperature to the solution of the steady problem [\ref Paterson]
-  \f[\rho_i c w \frac{\partial T}{\partial z} = k_i \frac{\partial^2 T}{\partial z^2} \qquad \text{with boundary conditions} \qquad T(H) = T_s \quad \text{and} \quad \frac{\partial T}{\partial z}(0) = - \frac{g}{k_i}, \f]
-where the vertical velocity is linear between the surface value \f$w=-m\f$ and
-a velocity of zero at the base:
-  \f[w(z) = - m z / H.\f]
-(Note that because \f$m>0\f$, this vertical velocity is downward.)
-This is a two-point boundary value problem for a linear ODE.  In fact, if
-\f$K = k_i / (\rho_i c)\f$ then we can write the ODE as
-  \f[K T'' + \frac{m z}{H} T' = 0.\f]
-Then let
-  \f[C_0 = \frac{g \sqrt{\pi H K}}{k_i \sqrt{2 m}}, \qquad \gamma_0 = \sqrt{\frac{mH}{2K}}.\f]
-(Note \f$\gamma_0\f$ is, up to a constant, the square root of the Peclet number
-[\ref Paterson]; compare [\ref vanderWeletal2013].)  The solution to the
-two-point boundary value problem is then
-  \f[T(z) = T_s + C_0 \left(\operatorname{erf}(\gamma_0) - \operatorname{erf}\left(\gamma_0 \frac{z}{H}\right)\right).\f]
-If `usesmb` is true and \f$m \le 0\f$, then the velocity in the column, relative
-to the base, is taken to be zero.  Thus the solution is
-  \f[ T(z) = \frac{g}{k_i} \left( H - z \right) + T_s, \f]
-a straight line whose slope is determined by the geothermal flux and whose value
-at the ice surface is the surface temperature, \f$T(H) = T_s\f$.
-2. If the `quartic_guess` method is chosen, the "quartic guess" formula which was in older
-versions of PISM is used.  Namely, within the ice we set
-\f[T(z) = T_s + \alpha (H-z)^2 + \beta (H-z)^4\f]
-where \f$\alpha,\beta\f$ are chosen so that
-\f[\frac{\partial T}{\partial z}\Big|_{z=0} = - \frac{g}{k_i} \qquad \text{and} \qquad \frac{\partial T}{\partial z}\Big|_{z=H/4} = - \frac{g}{2 k_i}.\f]
-The purpose of the second condition is that when ice is advecting downward then
-the temperature gradient is much larger in roughly the bottom quarter of the
-ice column.  However, without the surface mass balance, much less the solution
-of the stress balance equations, we cannot estimate the vertical velocity, so
-we make such a rough guess.
-
-In either case the temperature within the ice is not allowed to exceed the
-pressure-melting temperature.
-
-We set \f$T(z)=T_s\f$ above the top of the ice.
-
-This method determines \f$T(0)\f$, the ice temperature at the ice base.  This
-temperature is used by BedThermalUnit::bootstrap() to determine a
-bootstrap temperature profile in the bedrock.
-*/
-void bootstrap_ice_temperature(const IceModelVec2S &ice_thickness,
-                               const IceModelVec2S &ice_surface_temp,
-                               const IceModelVec2S &surface_mass_balance,
-                               const IceModelVec2S &basal_heat_flux,
-                               IceModelVec3 &result) {
-
-  IceGrid::ConstPtr      grid   = result.get_grid();
-  Context::ConstPtr      ctx    = grid->ctx();
-  Config::ConstPtr       config = ctx->config();
-  Logger::ConstPtr       log    = ctx->log();
-  EnthalpyConverter::Ptr EC     = ctx->enthalpy_converter();
-
-  const bool use_smb  = config->get_string("bootstrapping.temperature_heuristic") == "smb";
-
-  if (use_smb) {
-    log->message(2,
-                 " - filling 3D ice temperatures using surface temperature"
-                 " (and mass balance for velocity estimate)\n");
-
-  } else {
-    log->message(2,
-                 " - filling 3D ice temperatures using surface temperature"
-                 " (and a quartic guess without SMB)\n");
-  }
-
-  const double
-    ice_k       = config->get_double("constants.ice.thermal_conductivity"),
-    ice_density = config->get_double("constants.ice.density"),
-    ice_c       = config->get_double("constants.ice.specific_heat_capacity"),
-    K           = ice_k / (ice_density * ice_c);
-
-  IceModelVec::AccessList list;
-  list.add(ice_surface_temp);
-  list.add(surface_mass_balance);
-  list.add(ice_thickness);
-  list.add(basal_heat_flux);
-  list.add(result);
-
-  ParallelSection loop(grid->com);
-  try {
-    for (Points p(*grid); p; p.next()) {
-      const int i = p.i(), j = p.j();
-
-      const double
-        T_surface = ice_surface_temp(i, j),
-        H         = ice_thickness(i, j),
-        G         = basal_heat_flux(i, j);
-
-      const unsigned int ks = grid->kBelowHeight(H);
-
-      double *T = result.get_column(i, j);
-
-      // within ice
-      if (use_smb) { // method 1:  includes surface mass balance in estimate
-
-        // Convert SMB from "kg m-2 s-1" to "m second-1".
-        const double SMB = surface_mass_balance(i, j) / ice_density;
-
-        for (unsigned int k = 0; k < ks; k++) {
-          const double z = grid->z(k);
-          T[k] = ice_temperature_guess_smb(EC, H, z, T_surface, G, ice_k, K, SMB);
-        }
-
-      } else { // method 2: a quartic guess; does not use SMB
-
-        for (unsigned int k = 0; k < ks; k++) {
-          const double z = grid->z(k);
-          T[k] = ice_temperature_guess(EC, H, z, T_surface, G, ice_k);
-        }
-
-      }
-
-      // above ice
-      for (unsigned int k = ks; k < grid->Mz(); k++) {
-        T[k] = T_surface;
-      }
-    }
-  } catch (...) {
-    loop.failed();
-  }
-  loop.check();
-
-  result.update_ghosts();
-}
-
-void bootstrap_ice_enthalpy(const IceModelVec2S &ice_thickness,
-                            const IceModelVec2S &ice_surface_temp,
-                            const IceModelVec2S &surface_mass_balance,
-                            const IceModelVec2S &basal_heat_flux,
-                            IceModelVec3 &result) {
-
-  bootstrap_ice_temperature(ice_thickness, ice_surface_temp,
-                            surface_mass_balance, basal_heat_flux,
-                            result);
-
-  compute_enthalpy_cold(result, ice_thickness, result);
-}
-
-=======
->>>>>>> 83f4c8d9
 } // end of namespace pism