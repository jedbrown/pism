--- conflicted
+++ resolved
@@ -27,13 +27,8 @@
       pism_exception.i
       pism_inverse.i
       pism_ocean.i
-<<<<<<< HEAD
-      pism_atmosphere.i
-      pism_surface.i
-=======
       pism_surface.i
       pism_atmosphere.i
->>>>>>> 0d847dfd
       pism_options.i
       pism_verification.i
       )
