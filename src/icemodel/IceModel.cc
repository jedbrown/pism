--- conflicted
+++ resolved
@@ -358,7 +358,7 @@
 void IceModel::enforce_consistency_of_geometry(ConsistencyFlag flag) {
 
   m_geometry.bed_elevation.copy_from(m_beddef->bed_elevation());
-  m_geometry.sea_level_elevation.set(m_ocean->sea_level_elevation());
+  m_geometry.sea_level_elevation.copy_from(m_ocean->sea_level_elevation());
 
   if (m_iceberg_remover and flag == REMOVE_ICEBERGS) {
     // The iceberg remover has to use the same mask as the stress balance code, hence the
@@ -381,14 +381,6 @@
     result.basal_melt_rate = &m_basal_melt_rate;
   }
 
-<<<<<<< HEAD
-  IceModelVec2S &melange_back_pressure = m_work2d[0];
-
-  m_ocean->melange_back_pressure_fraction(melange_back_pressure);
-
-=======
-  result.sea_level             = m_ocean->sea_level_elevation();
->>>>>>> 1abe9dc1
   result.basal_yield_stress    = &m_basal_yield_stress;
   result.melange_back_pressure = &m_ocean->melange_back_pressure_fraction();
   result.geometry              = &m_geometry;
